--- conflicted
+++ resolved
@@ -4010,27 +4010,13 @@
 			break;
 
 		BUILD_BUG_ON(sizeof(user_data_size) != sizeof(user_kvm_nested_state->size));
-<<<<<<< HEAD
-		if (get_user(user_data_size, &user_kvm_nested_state->size))
-			return -EFAULT;
-=======
 		r = -EFAULT;
 		if (get_user(user_data_size, &user_kvm_nested_state->size))
 			break;
->>>>>>> f9885ef8
 
 		r = kvm_x86_ops->get_nested_state(vcpu, user_kvm_nested_state,
 						  user_data_size);
 		if (r < 0)
-<<<<<<< HEAD
-			return r;
-
-		if (r > user_data_size) {
-			if (put_user(r, &user_kvm_nested_state->size))
-				return -EFAULT;
-			return -E2BIG;
-		}
-=======
 			break;
 
 		if (r > user_data_size) {
@@ -4041,7 +4027,6 @@
 			break;
 		}
 
->>>>>>> f9885ef8
 		r = 0;
 		break;
 	}
@@ -4053,21 +4038,6 @@
 		if (!kvm_x86_ops->set_nested_state)
 			break;
 
-<<<<<<< HEAD
-		if (copy_from_user(&kvm_state, user_kvm_nested_state, sizeof(kvm_state)))
-			return -EFAULT;
-
-		if (kvm_state.size < sizeof(kvm_state))
-			return -EINVAL;
-
-		if (kvm_state.flags &
-		    ~(KVM_STATE_NESTED_RUN_PENDING | KVM_STATE_NESTED_GUEST_MODE))
-			return -EINVAL;
-
-		/* nested_run_pending implies guest_mode.  */
-		if (kvm_state.flags == KVM_STATE_NESTED_RUN_PENDING)
-			return -EINVAL;
-=======
 		r = -EFAULT;
 		if (copy_from_user(&kvm_state, user_kvm_nested_state, sizeof(kvm_state)))
 			break;
@@ -4083,7 +4053,6 @@
 		/* nested_run_pending implies guest_mode.  */
 		if (kvm_state.flags == KVM_STATE_NESTED_RUN_PENDING)
 			break;
->>>>>>> f9885ef8
 
 		r = kvm_x86_ops->set_nested_state(vcpu, user_kvm_nested_state, &kvm_state);
 		break;
