--- conflicted
+++ resolved
@@ -266,12 +266,8 @@
 {
 	mx6q_clocks_init();
 	clocksource_of_init();
-<<<<<<< HEAD
-	imx_print_silicon_rev("i.MX6Q", imx6q_revision());
-=======
 	imx_print_silicon_rev(cpu_is_imx6dl() ? "i.MX6DL" : "i.MX6Q",
 			      imx6q_revision());
->>>>>>> 5c5f0421
 }
 
 static const char *imx6q_dt_compat[] __initdata = {
