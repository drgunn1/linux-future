/*
 * FP/SIMD context switching and fault handling
 *
 * Copyright (C) 2012 ARM Ltd.
 * Author: Catalin Marinas <catalin.marinas@arm.com>
 *
 * This program is free software; you can redistribute it and/or modify
 * it under the terms of the GNU General Public License version 2 as
 * published by the Free Software Foundation.
 *
 * This program is distributed in the hope that it will be useful,
 * but WITHOUT ANY WARRANTY; without even the implied warranty of
 * MERCHANTABILITY or FITNESS FOR A PARTICULAR PURPOSE.  See the
 * GNU General Public License for more details.
 *
 * You should have received a copy of the GNU General Public License
 * along with this program.  If not, see <http://www.gnu.org/licenses/>.
 */

#include <linux/bitmap.h>
#include <linux/bottom_half.h>
#include <linux/bug.h>
#include <linux/cache.h>
#include <linux/compat.h>
#include <linux/cpu.h>
#include <linux/cpu_pm.h>
#include <linux/kernel.h>
#include <linux/linkage.h>
#include <linux/irqflags.h>
#include <linux/init.h>
#include <linux/percpu.h>
#include <linux/prctl.h>
#include <linux/preempt.h>
#include <linux/prctl.h>
#include <linux/ptrace.h>
#include <linux/sched/signal.h>
#include <linux/sched/task_stack.h>
#include <linux/signal.h>
#include <linux/slab.h>
#include <linux/sysctl.h>

#include <asm/fpsimd.h>
#include <asm/cputype.h>
#include <asm/simd.h>
#include <asm/sigcontext.h>
#include <asm/sysreg.h>
#include <asm/traps.h>

#define FPEXC_IOF	(1 << 0)
#define FPEXC_DZF	(1 << 1)
#define FPEXC_OFF	(1 << 2)
#define FPEXC_UFF	(1 << 3)
#define FPEXC_IXF	(1 << 4)
#define FPEXC_IDF	(1 << 7)

/*
 * (Note: in this discussion, statements about FPSIMD apply equally to SVE.)
 *
 * In order to reduce the number of times the FPSIMD state is needlessly saved
 * and restored, we need to keep track of two things:
 * (a) for each task, we need to remember which CPU was the last one to have
 *     the task's FPSIMD state loaded into its FPSIMD registers;
 * (b) for each CPU, we need to remember which task's userland FPSIMD state has
 *     been loaded into its FPSIMD registers most recently, or whether it has
 *     been used to perform kernel mode NEON in the meantime.
 *
 * For (a), we add a 'cpu' field to struct fpsimd_state, which gets updated to
 * the id of the current CPU every time the state is loaded onto a CPU. For (b),
 * we add the per-cpu variable 'fpsimd_last_state' (below), which contains the
 * address of the userland FPSIMD state of the task that was loaded onto the CPU
 * the most recently, or NULL if kernel mode NEON has been performed after that.
 *
 * With this in place, we no longer have to restore the next FPSIMD state right
 * when switching between tasks. Instead, we can defer this check to userland
 * resume, at which time we verify whether the CPU's fpsimd_last_state and the
 * task's fpsimd_state.cpu are still mutually in sync. If this is the case, we
 * can omit the FPSIMD restore.
 *
 * As an optimization, we use the thread_info flag TIF_FOREIGN_FPSTATE to
 * indicate whether or not the userland FPSIMD state of the current task is
 * present in the registers. The flag is set unless the FPSIMD registers of this
 * CPU currently contain the most recent userland FPSIMD state of the current
 * task.
 *
 * In order to allow softirq handlers to use FPSIMD, kernel_neon_begin() may
 * save the task's FPSIMD context back to task_struct from softirq context.
 * To prevent this from racing with the manipulation of the task's FPSIMD state
 * from task context and thereby corrupting the state, it is necessary to
 * protect any manipulation of a task's fpsimd_state or TIF_FOREIGN_FPSTATE
 * flag with local_bh_disable() unless softirqs are already masked.
 *
 * For a certain task, the sequence may look something like this:
 * - the task gets scheduled in; if both the task's fpsimd_state.cpu field
 *   contains the id of the current CPU, and the CPU's fpsimd_last_state per-cpu
 *   variable points to the task's fpsimd_state, the TIF_FOREIGN_FPSTATE flag is
 *   cleared, otherwise it is set;
 *
 * - the task returns to userland; if TIF_FOREIGN_FPSTATE is set, the task's
 *   userland FPSIMD state is copied from memory to the registers, the task's
 *   fpsimd_state.cpu field is set to the id of the current CPU, the current
 *   CPU's fpsimd_last_state pointer is set to this task's fpsimd_state and the
 *   TIF_FOREIGN_FPSTATE flag is cleared;
 *
 * - the task executes an ordinary syscall; upon return to userland, the
 *   TIF_FOREIGN_FPSTATE flag will still be cleared, so no FPSIMD state is
 *   restored;
 *
 * - the task executes a syscall which executes some NEON instructions; this is
 *   preceded by a call to kernel_neon_begin(), which copies the task's FPSIMD
 *   register contents to memory, clears the fpsimd_last_state per-cpu variable
 *   and sets the TIF_FOREIGN_FPSTATE flag;
 *
 * - the task gets preempted after kernel_neon_end() is called; as we have not
 *   returned from the 2nd syscall yet, TIF_FOREIGN_FPSTATE is still set so
 *   whatever is in the FPSIMD registers is not saved to memory, but discarded.
 */
struct fpsimd_last_state_struct {
	struct fpsimd_state *st;
	bool sve_in_use;
};

static DEFINE_PER_CPU(struct fpsimd_last_state_struct, fpsimd_last_state);

/* Default VL for tasks that don't set it explicitly: */
static int sve_default_vl = -1;

#ifdef CONFIG_ARM64_SVE

/* Maximum supported vector length across all CPUs (initially poisoned) */
int __ro_after_init sve_max_vl = -1;
/* Set of available vector lengths, as vq_to_bit(vq): */
static __ro_after_init DECLARE_BITMAP(sve_vq_map, SVE_VQ_MAX);
static void __percpu *efi_sve_state;

#else /* ! CONFIG_ARM64_SVE */

/* Dummy declaration for code that will be optimised out: */
extern __ro_after_init DECLARE_BITMAP(sve_vq_map, SVE_VQ_MAX);
extern void __percpu *efi_sve_state;

#endif /* ! CONFIG_ARM64_SVE */

/*
 * Call __sve_free() directly only if you know task can't be scheduled
 * or preempted.
 */
static void __sve_free(struct task_struct *task)
{
	kfree(task->thread.sve_state);
	task->thread.sve_state = NULL;
}

static void sve_free(struct task_struct *task)
{
	WARN_ON(test_tsk_thread_flag(task, TIF_SVE));

	__sve_free(task);
}


/* Offset of FFR in the SVE register dump */
static size_t sve_ffr_offset(int vl)
{
	return SVE_SIG_FFR_OFFSET(sve_vq_from_vl(vl)) - SVE_SIG_REGS_OFFSET;
}

static void *sve_pffr(struct task_struct *task)
{
	return (char *)task->thread.sve_state +
		sve_ffr_offset(task->thread.sve_vl);
}

static void change_cpacr(u64 val, u64 mask)
{
	u64 cpacr = read_sysreg(CPACR_EL1);
	u64 new = (cpacr & ~mask) | val;

	if (new != cpacr)
		write_sysreg(new, CPACR_EL1);
}

static void sve_user_disable(void)
{
	change_cpacr(0, CPACR_EL1_ZEN_EL0EN);
}

static void sve_user_enable(void)
{
	change_cpacr(CPACR_EL1_ZEN_EL0EN, CPACR_EL1_ZEN_EL0EN);
}

/*
 * TIF_SVE controls whether a task can use SVE without trapping while
 * in userspace, and also the way a task's FPSIMD/SVE state is stored
 * in thread_struct.
 *
 * The kernel uses this flag to track whether a user task is actively
 * using SVE, and therefore whether full SVE register state needs to
 * be tracked.  If not, the cheaper FPSIMD context handling code can
 * be used instead of the more costly SVE equivalents.
 *
 *  * TIF_SVE set:
 *
 *    The task can execute SVE instructions while in userspace without
 *    trapping to the kernel.
 *
 *    When stored, Z0-Z31 (incorporating Vn in bits[127:0] or the
 *    corresponding Zn), P0-P15 and FFR are encoded in in
 *    task->thread.sve_state, formatted appropriately for vector
 *    length task->thread.sve_vl.
 *
 *    task->thread.sve_state must point to a valid buffer at least
 *    sve_state_size(task) bytes in size.
 *
 *    During any syscall, the kernel may optionally clear TIF_SVE and
 *    discard the vector state except for the FPSIMD subset.
 *
 *  * TIF_SVE clear:
 *
 *    An attempt by the user task to execute an SVE instruction causes
 *    do_sve_acc() to be called, which does some preparation and then
 *    sets TIF_SVE.
 *
 *    When stored, FPSIMD registers V0-V31 are encoded in
 *    task->fpsimd_state; bits [max : 128] for each of Z0-Z31 are
 *    logically zero but not stored anywhere; P0-P15 and FFR are not
 *    stored and have unspecified values from userspace's point of
 *    view.  For hygiene purposes, the kernel zeroes them on next use,
 *    but userspace is discouraged from relying on this.
 *
 *    task->thread.sve_state does not need to be non-NULL, valid or any
 *    particular size: it must not be dereferenced.
 *
 *  * FPSR and FPCR are always stored in task->fpsimd_state irrespctive of
 *    whether TIF_SVE is clear or set, since these are not vector length
 *    dependent.
 */

/*
 * Update current's FPSIMD/SVE registers from thread_struct.
 *
 * This function should be called only when the FPSIMD/SVE state in
 * thread_struct is known to be up to date, when preparing to enter
 * userspace.
 *
 * Softirqs (and preemption) must be disabled.
 */
static void task_fpsimd_load(void)
{
	WARN_ON(!in_softirq() && !irqs_disabled());

	if (system_supports_sve() && test_thread_flag(TIF_SVE))
		sve_load_state(sve_pffr(current),
			       &current->thread.fpsimd_state.fpsr,
			       sve_vq_from_vl(current->thread.sve_vl) - 1);
	else
		fpsimd_load_state(&current->thread.fpsimd_state);

	if (system_supports_sve()) {
		/* Toggle SVE trapping for userspace if needed */
		if (test_thread_flag(TIF_SVE))
			sve_user_enable();
		else
			sve_user_disable();

		/* Serialised by exception return to user */
	}
}

/*
 * Ensure current's FPSIMD/SVE storage in thread_struct is up to date
 * with respect to the CPU registers.
 *
 * Softirqs (and preemption) must be disabled.
 */
static void task_fpsimd_save(void)
{
	WARN_ON(!in_softirq() && !irqs_disabled());

	if (!test_thread_flag(TIF_FOREIGN_FPSTATE)) {
		if (system_supports_sve() && test_thread_flag(TIF_SVE)) {
			if (WARN_ON(sve_get_vl() != current->thread.sve_vl)) {
				/*
				 * Can't save the user regs, so current would
				 * re-enter user with corrupt state.
				 * There's no way to recover, so kill it:
				 */
				force_signal_inject(
					SIGKILL, 0, current_pt_regs(), 0);
				return;
			}

			sve_save_state(sve_pffr(current),
				       &current->thread.fpsimd_state.fpsr);
		} else
			fpsimd_save_state(&current->thread.fpsimd_state);
	}
}

/*
 * Helpers to translate bit indices in sve_vq_map to VQ values (and
 * vice versa).  This allows find_next_bit() to be used to find the
 * _maximum_ VQ not exceeding a certain value.
 */

static unsigned int vq_to_bit(unsigned int vq)
{
	return SVE_VQ_MAX - vq;
}

static unsigned int bit_to_vq(unsigned int bit)
{
	if (WARN_ON(bit >= SVE_VQ_MAX))
		bit = SVE_VQ_MAX - 1;

	return SVE_VQ_MAX - bit;
}

/*
 * All vector length selection from userspace comes through here.
 * We're on a slow path, so some sanity-checks are included.
 * If things go wrong there's a bug somewhere, but try to fall back to a
 * safe choice.
 */
static unsigned int find_supported_vector_length(unsigned int vl)
{
	int bit;
	int max_vl = sve_max_vl;

	if (WARN_ON(!sve_vl_valid(vl)))
		vl = SVE_VL_MIN;

	if (WARN_ON(!sve_vl_valid(max_vl)))
		max_vl = SVE_VL_MIN;

	if (vl > max_vl)
		vl = max_vl;

	bit = find_next_bit(sve_vq_map, SVE_VQ_MAX,
			    vq_to_bit(sve_vq_from_vl(vl)));
	return sve_vl_from_vq(bit_to_vq(bit));
}

#ifdef CONFIG_SYSCTL

static int sve_proc_do_default_vl(struct ctl_table *table, int write,
				  void __user *buffer, size_t *lenp,
				  loff_t *ppos)
{
	int ret;
	int vl = sve_default_vl;
	struct ctl_table tmp_table = {
		.data = &vl,
		.maxlen = sizeof(vl),
	};

	ret = proc_dointvec(&tmp_table, write, buffer, lenp, ppos);
	if (ret || !write)
		return ret;

	/* Writing -1 has the special meaning "set to max": */
	if (vl == -1) {
		/* Fail safe if sve_max_vl wasn't initialised */
		if (WARN_ON(!sve_vl_valid(sve_max_vl)))
			vl = SVE_VL_MIN;
		else
			vl = sve_max_vl;

		goto chosen;
	}

	if (!sve_vl_valid(vl))
		return -EINVAL;

	vl = find_supported_vector_length(vl);
chosen:
	sve_default_vl = vl;
	return 0;
}

static struct ctl_table sve_default_vl_table[] = {
	{
		.procname	= "sve_default_vector_length",
		.mode		= 0644,
		.proc_handler	= sve_proc_do_default_vl,
	},
	{ }
};

static int __init sve_sysctl_init(void)
{
	if (system_supports_sve())
		if (!register_sysctl("abi", sve_default_vl_table))
			return -EINVAL;

	return 0;
}

#else /* ! CONFIG_SYSCTL */
static int __init sve_sysctl_init(void) { return 0; }
#endif /* ! CONFIG_SYSCTL */

#define ZREG(sve_state, vq, n) ((char *)(sve_state) +		\
	(SVE_SIG_ZREG_OFFSET(vq, n) - SVE_SIG_REGS_OFFSET))

/*
 * Transfer the FPSIMD state in task->thread.fpsimd_state to
 * task->thread.sve_state.
 *
 * Task can be a non-runnable task, or current.  In the latter case,
 * softirqs (and preemption) must be disabled.
 * task->thread.sve_state must point to at least sve_state_size(task)
 * bytes of allocated kernel memory.
 * task->thread.fpsimd_state must be up to date before calling this function.
 */
static void fpsimd_to_sve(struct task_struct *task)
{
	unsigned int vq;
	void *sst = task->thread.sve_state;
	struct fpsimd_state const *fst = &task->thread.fpsimd_state;
	unsigned int i;

	if (!system_supports_sve())
		return;

	vq = sve_vq_from_vl(task->thread.sve_vl);
	for (i = 0; i < 32; ++i)
		memcpy(ZREG(sst, vq, i), &fst->vregs[i],
		       sizeof(fst->vregs[i]));
}

/*
 * Transfer the SVE state in task->thread.sve_state to
 * task->thread.fpsimd_state.
 *
 * Task can be a non-runnable task, or current.  In the latter case,
 * softirqs (and preemption) must be disabled.
 * task->thread.sve_state must point to at least sve_state_size(task)
 * bytes of allocated kernel memory.
 * task->thread.sve_state must be up to date before calling this function.
 */
static void sve_to_fpsimd(struct task_struct *task)
{
	unsigned int vq;
	void const *sst = task->thread.sve_state;
	struct fpsimd_state *fst = &task->thread.fpsimd_state;
	unsigned int i;

	if (!system_supports_sve())
		return;

	vq = sve_vq_from_vl(task->thread.sve_vl);
	for (i = 0; i < 32; ++i)
		memcpy(&fst->vregs[i], ZREG(sst, vq, i),
		       sizeof(fst->vregs[i]));
}

#ifdef CONFIG_ARM64_SVE

/*
 * Return how many bytes of memory are required to store the full SVE
 * state for task, given task's currently configured vector length.
 */
size_t sve_state_size(struct task_struct const *task)
{
	return SVE_SIG_REGS_SIZE(sve_vq_from_vl(task->thread.sve_vl));
}

/*
 * Ensure that task->thread.sve_state is allocated and sufficiently large.
 *
 * This function should be used only in preparation for replacing
 * task->thread.sve_state with new data.  The memory is always zeroed
 * here to prevent stale data from showing through: this is done in
 * the interest of testability and predictability: except in the
 * do_sve_acc() case, there is no ABI requirement to hide stale data
 * written previously be task.
 */
void sve_alloc(struct task_struct *task)
{
	if (task->thread.sve_state) {
		memset(task->thread.sve_state, 0, sve_state_size(current));
		return;
	}

	/* This is a small allocation (maximum ~8KB) and Should Not Fail. */
	task->thread.sve_state =
		kzalloc(sve_state_size(task), GFP_KERNEL);

	/*
	 * If future SVE revisions can have larger vectors though,
	 * this may cease to be true:
	 */
	BUG_ON(!task->thread.sve_state);
}


/*
 * Ensure that task->thread.sve_state is up to date with respect to
 * the user task, irrespective of when SVE is in use or not.
 *
 * This should only be called by ptrace.  task must be non-runnable.
 * task->thread.sve_state must point to at least sve_state_size(task)
 * bytes of allocated kernel memory.
 */
void fpsimd_sync_to_sve(struct task_struct *task)
{
	if (!test_tsk_thread_flag(task, TIF_SVE))
		fpsimd_to_sve(task);
}

/*
 * Ensure that task->thread.fpsimd_state is up to date with respect to
 * the user task, irrespective of whether SVE is in use or not.
 *
 * This should only be called by ptrace.  task must be non-runnable.
 * task->thread.sve_state must point to at least sve_state_size(task)
 * bytes of allocated kernel memory.
 */
void sve_sync_to_fpsimd(struct task_struct *task)
{
	if (test_tsk_thread_flag(task, TIF_SVE))
		sve_to_fpsimd(task);
}

/*
 * Ensure that task->thread.sve_state is up to date with respect to
 * the task->thread.fpsimd_state.
 *
 * This should only be called by ptrace to merge new FPSIMD register
 * values into a task for which SVE is currently active.
 * task must be non-runnable.
 * task->thread.sve_state must point to at least sve_state_size(task)
 * bytes of allocated kernel memory.
 * task->thread.fpsimd_state must already have been initialised with
 * the new FPSIMD register values to be merged in.
 */
void sve_sync_from_fpsimd_zeropad(struct task_struct *task)
{
	unsigned int vq;
	void *sst = task->thread.sve_state;
	struct fpsimd_state const *fst = &task->thread.fpsimd_state;
	unsigned int i;

	if (!test_tsk_thread_flag(task, TIF_SVE))
		return;

	vq = sve_vq_from_vl(task->thread.sve_vl);

	memset(sst, 0, SVE_SIG_REGS_SIZE(vq));

	for (i = 0; i < 32; ++i)
		memcpy(ZREG(sst, vq, i), &fst->vregs[i],
		       sizeof(fst->vregs[i]));
}

int sve_set_vector_length(struct task_struct *task,
			  unsigned long vl, unsigned long flags)
{
	if (flags & ~(unsigned long)(PR_SVE_VL_INHERIT |
				     PR_SVE_SET_VL_ONEXEC))
		return -EINVAL;

	if (!sve_vl_valid(vl))
		return -EINVAL;

	/*
	 * Clamp to the maximum vector length that VL-agnostic SVE code can
	 * work with.  A flag may be assigned in the future to allow setting
	 * of larger vector lengths without confusing older software.
	 */
	if (vl > SVE_VL_ARCH_MAX)
		vl = SVE_VL_ARCH_MAX;

	vl = find_supported_vector_length(vl);

	if (flags & (PR_SVE_VL_INHERIT |
		     PR_SVE_SET_VL_ONEXEC))
		task->thread.sve_vl_onexec = vl;
	else
		/* Reset VL to system default on next exec: */
		task->thread.sve_vl_onexec = 0;

	/* Only actually set the VL if not deferred: */
	if (flags & PR_SVE_SET_VL_ONEXEC)
		goto out;

	if (vl == task->thread.sve_vl)
		goto out;

	/*
	 * To ensure the FPSIMD bits of the SVE vector registers are preserved,
	 * write any live register state back to task_struct, and convert to a
	 * non-SVE thread.
	 */
	if (task == current) {
		local_bh_disable();

		task_fpsimd_save();
		set_thread_flag(TIF_FOREIGN_FPSTATE);
	}

	fpsimd_flush_task_state(task);
	if (test_and_clear_tsk_thread_flag(task, TIF_SVE))
		sve_to_fpsimd(task);

	if (task == current)
		local_bh_enable();

	/*
	 * Force reallocation of task SVE state to the correct size
	 * on next use:
	 */
	sve_free(task);

	task->thread.sve_vl = vl;

out:
	if (flags & PR_SVE_VL_INHERIT)
		set_tsk_thread_flag(task, TIF_SVE_VL_INHERIT);
	else
		clear_tsk_thread_flag(task, TIF_SVE_VL_INHERIT);

	return 0;
}

/*
 * Encode the current vector length and flags for return.
 * This is only required for prctl(): ptrace has separate fields
 *
 * flags are as for sve_set_vector_length().
 */
static int sve_prctl_status(unsigned long flags)
{
	int ret;

	if (flags & PR_SVE_SET_VL_ONEXEC)
		ret = current->thread.sve_vl_onexec;
	else
		ret = current->thread.sve_vl;

	if (test_thread_flag(TIF_SVE_VL_INHERIT))
		ret |= PR_SVE_VL_INHERIT;

	return ret;
}

/* PR_SVE_SET_VL */
int sve_set_current_vl(unsigned long arg)
{
	unsigned long vl, flags;
	int ret;

	vl = arg & PR_SVE_VL_LEN_MASK;
	flags = arg & ~vl;

	if (!system_supports_sve())
		return -EINVAL;

	ret = sve_set_vector_length(current, vl, flags);
	if (ret)
		return ret;

	return sve_prctl_status(flags);
}

/* PR_SVE_GET_VL */
int sve_get_current_vl(void)
{
	if (!system_supports_sve())
		return -EINVAL;

	return sve_prctl_status(0);
}

/*
 * Bitmap for temporary storage of the per-CPU set of supported vector lengths
 * during secondary boot.
 */
static DECLARE_BITMAP(sve_secondary_vq_map, SVE_VQ_MAX);

static void sve_probe_vqs(DECLARE_BITMAP(map, SVE_VQ_MAX))
{
	unsigned int vq, vl;
	unsigned long zcr;

	bitmap_zero(map, SVE_VQ_MAX);

	zcr = ZCR_ELx_LEN_MASK;
	zcr = read_sysreg_s(SYS_ZCR_EL1) & ~zcr;

	for (vq = SVE_VQ_MAX; vq >= SVE_VQ_MIN; --vq) {
		write_sysreg_s(zcr | (vq - 1), SYS_ZCR_EL1); /* self-syncing */
		vl = sve_get_vl();
		vq = sve_vq_from_vl(vl); /* skip intervening lengths */
		set_bit(vq_to_bit(vq), map);
	}
}

void __init sve_init_vq_map(void)
{
	sve_probe_vqs(sve_vq_map);
}

/*
 * If we haven't committed to the set of supported VQs yet, filter out
 * those not supported by the current CPU.
 */
void sve_update_vq_map(void)
{
	sve_probe_vqs(sve_secondary_vq_map);
	bitmap_and(sve_vq_map, sve_vq_map, sve_secondary_vq_map, SVE_VQ_MAX);
}

/* Check whether the current CPU supports all VQs in the committed set */
int sve_verify_vq_map(void)
{
	int ret = 0;

	sve_probe_vqs(sve_secondary_vq_map);
	bitmap_andnot(sve_secondary_vq_map, sve_vq_map, sve_secondary_vq_map,
		      SVE_VQ_MAX);
	if (!bitmap_empty(sve_secondary_vq_map, SVE_VQ_MAX)) {
		pr_warn("SVE: cpu%d: Required vector length(s) missing\n",
			smp_processor_id());
		ret = -EINVAL;
	}

	return ret;
}

static void __init sve_efi_setup(void)
{
	if (!IS_ENABLED(CONFIG_EFI))
		return;

	/*
	 * alloc_percpu() warns and prints a backtrace if this goes wrong.
	 * This is evidence of a crippled system and we are returning void,
	 * so no attempt is made to handle this situation here.
	 */
	if (!sve_vl_valid(sve_max_vl))
		goto fail;

	efi_sve_state = __alloc_percpu(
		SVE_SIG_REGS_SIZE(sve_vq_from_vl(sve_max_vl)), SVE_VQ_BYTES);
	if (!efi_sve_state)
		goto fail;

	return;

fail:
	panic("Cannot allocate percpu memory for EFI SVE save/restore");
}

/*
 * Enable SVE for EL1.
 * Intended for use by the cpufeatures code during CPU boot.
 */
int sve_kernel_enable(void *__always_unused p)
{
	write_sysreg(read_sysreg(CPACR_EL1) | CPACR_EL1_ZEN_EL1EN, CPACR_EL1);
	isb();

	return 0;
}

void __init sve_setup(void)
{
	u64 zcr;

	if (!system_supports_sve())
		return;

	/*
	 * The SVE architecture mandates support for 128-bit vectors,
	 * so sve_vq_map must have at least SVE_VQ_MIN set.
	 * If something went wrong, at least try to patch it up:
	 */
	if (WARN_ON(!test_bit(vq_to_bit(SVE_VQ_MIN), sve_vq_map)))
		set_bit(vq_to_bit(SVE_VQ_MIN), sve_vq_map);

	zcr = read_sanitised_ftr_reg(SYS_ZCR_EL1);
	sve_max_vl = sve_vl_from_vq((zcr & ZCR_ELx_LEN_MASK) + 1);

	/*
	 * Sanity-check that the max VL we determined through CPU features
	 * corresponds properly to sve_vq_map.  If not, do our best:
	 */
	if (WARN_ON(sve_max_vl != find_supported_vector_length(sve_max_vl)))
		sve_max_vl = find_supported_vector_length(sve_max_vl);

	/*
	 * For the default VL, pick the maximum supported value <= 64.
	 * VL == 64 is guaranteed not to grow the signal frame.
	 */
	sve_default_vl = find_supported_vector_length(64);

	pr_info("SVE: maximum available vector length %u bytes per vector\n",
		sve_max_vl);
	pr_info("SVE: default vector length %u bytes per vector\n",
		sve_default_vl);

	sve_efi_setup();
}

/*
 * Called from the put_task_struct() path, which cannot get here
 * unless dead_task is really dead and not schedulable.
 */
void fpsimd_release_task(struct task_struct *dead_task)
{
	__sve_free(dead_task);
}

#endif /* CONFIG_ARM64_SVE */

/*
 * Trapped SVE access
 *
 * Storage is allocated for the full SVE state, the current FPSIMD
 * register contents are migrated across, and TIF_SVE is set so that
 * the SVE access trap will be disabled the next time this task
 * reaches ret_to_user.
 *
 * TIF_SVE should be clear on entry: otherwise, task_fpsimd_load()
 * would have disabled the SVE access trap for userspace during
 * ret_to_user, making an SVE access trap impossible in that case.
 */
asmlinkage void do_sve_acc(unsigned int esr, struct pt_regs *regs)
{
	/* Even if we chose not to use SVE, the hardware could still trap: */
	if (unlikely(!system_supports_sve()) || WARN_ON(is_compat_task())) {
		force_signal_inject(SIGILL, ILL_ILLOPC, regs, 0);
		return;
	}

	sve_alloc(current);

	local_bh_disable();

	task_fpsimd_save();
	fpsimd_to_sve(current);

	/* Force ret_to_user to reload the registers: */
	fpsimd_flush_task_state(current);
	set_thread_flag(TIF_FOREIGN_FPSTATE);

	if (test_and_set_thread_flag(TIF_SVE))
		WARN_ON(1); /* SVE access shouldn't have trapped */

	local_bh_enable();
}

/*
 * Trapped FP/ASIMD access.
 */
asmlinkage void do_fpsimd_acc(unsigned int esr, struct pt_regs *regs)
{
	/* TODO: implement lazy context saving/restoring */
	WARN_ON(1);
}

/*
 * Raise a SIGFPE for the current process.
 */
asmlinkage void do_fpsimd_exc(unsigned int esr, struct pt_regs *regs)
{
	siginfo_t info;
	unsigned int si_code = 0;

	if (esr & FPEXC_IOF)
		si_code = FPE_FLTINV;
	else if (esr & FPEXC_DZF)
		si_code = FPE_FLTDIV;
	else if (esr & FPEXC_OFF)
		si_code = FPE_FLTOVF;
	else if (esr & FPEXC_UFF)
		si_code = FPE_FLTUND;
	else if (esr & FPEXC_IXF)
		si_code = FPE_FLTRES;

	memset(&info, 0, sizeof(info));
	info.si_signo = SIGFPE;
	info.si_code = si_code;
	info.si_addr = (void __user *)instruction_pointer(regs);

	send_sig_info(SIGFPE, &info, current);
}

void fpsimd_thread_switch(struct task_struct *next)
{
	if (!system_supports_fpsimd())
		return;
	/*
	 * Save the current FPSIMD state to memory, but only if whatever is in
	 * the registers is in fact the most recent userland FPSIMD state of
	 * 'current'.
	 */
	if (current->mm)
		task_fpsimd_save();

	if (next->mm) {
		/*
		 * If we are switching to a task whose most recent userland
		 * FPSIMD state is already in the registers of *this* cpu,
		 * we can skip loading the state from memory. Otherwise, set
		 * the TIF_FOREIGN_FPSTATE flag so the state will be loaded
		 * upon the next return to userland.
		 */
		struct fpsimd_state *st = &next->thread.fpsimd_state;

		if (__this_cpu_read(fpsimd_last_state.st) == st
		    && st->cpu == smp_processor_id())
			clear_tsk_thread_flag(next, TIF_FOREIGN_FPSTATE);
		else
			set_tsk_thread_flag(next, TIF_FOREIGN_FPSTATE);
	}
}

void fpsimd_flush_thread(void)
{
	int vl, supported_vl;

	if (!system_supports_fpsimd())
		return;

	local_bh_disable();

	memset(&current->thread.fpsimd_state, 0, sizeof(struct fpsimd_state));
	fpsimd_flush_task_state(current);

	if (system_supports_sve()) {
		clear_thread_flag(TIF_SVE);
		sve_free(current);

		/*
		 * Reset the task vector length as required.
		 * This is where we ensure that all user tasks have a valid
		 * vector length configured: no kernel task can become a user
		 * task without an exec and hence a call to this function.
		 * By the time the first call to this function is made, all
		 * early hardware probing is complete, so sve_default_vl
		 * should be valid.
		 * If a bug causes this to go wrong, we make some noise and
		 * try to fudge thread.sve_vl to a safe value here.
		 */
		vl = current->thread.sve_vl_onexec ?
			current->thread.sve_vl_onexec : sve_default_vl;

		if (WARN_ON(!sve_vl_valid(vl)))
			vl = SVE_VL_MIN;

		supported_vl = find_supported_vector_length(vl);
		if (WARN_ON(supported_vl != vl))
			vl = supported_vl;

		current->thread.sve_vl = vl;

		/*
		 * If the task is not set to inherit, ensure that the vector
		 * length will be reset by a subsequent exec:
		 */
		if (!test_thread_flag(TIF_SVE_VL_INHERIT))
			current->thread.sve_vl_onexec = 0;
	}

	set_thread_flag(TIF_FOREIGN_FPSTATE);

	local_bh_enable();
}

/*
 * Save the userland FPSIMD state of 'current' to memory, but only if the state
 * currently held in the registers does in fact belong to 'current'
 */
void fpsimd_preserve_current_state(void)
{
	if (!system_supports_fpsimd())
		return;

	local_bh_disable();
	task_fpsimd_save();
	local_bh_enable();
}

/*
 * Like fpsimd_preserve_current_state(), but ensure that
 * current->thread.fpsimd_state is updated so that it can be copied to
 * the signal frame.
 */
void fpsimd_signal_preserve_current_state(void)
{
	fpsimd_preserve_current_state();
	if (system_supports_sve() && test_thread_flag(TIF_SVE))
		sve_to_fpsimd(current);
}

/*
 * Associate current's FPSIMD context with this cpu
 * Preemption must be disabled when calling this function.
 */
static void fpsimd_bind_to_cpu(void)
{
	struct fpsimd_last_state_struct *last =
		this_cpu_ptr(&fpsimd_last_state);
	struct fpsimd_state *st = &current->thread.fpsimd_state;

	last->st = st;
	last->sve_in_use = test_thread_flag(TIF_SVE);
	st->cpu = smp_processor_id();
}

/*
 * Load the userland FPSIMD state of 'current' from memory, but only if the
 * FPSIMD state already held in the registers is /not/ the most recent FPSIMD
 * state of 'current'
 */
void fpsimd_restore_current_state(void)
{
	if (!system_supports_fpsimd())
		return;

	local_bh_disable();

	if (test_and_clear_thread_flag(TIF_FOREIGN_FPSTATE)) {
		task_fpsimd_load();
		fpsimd_bind_to_cpu();
	}

	local_bh_enable();
}

/*
 * Load an updated userland FPSIMD state for 'current' from memory and set the
 * flag that indicates that the FPSIMD register contents are the most recent
 * FPSIMD state of 'current'
 */
void fpsimd_update_current_state(struct fpsimd_state *state)
{
	if (!system_supports_fpsimd())
		return;

	local_bh_disable();

<<<<<<< HEAD
	current->thread.fpsimd_state = *state;
	if (system_supports_sve() && test_thread_flag(TIF_SVE))
		fpsimd_to_sve(current);

	task_fpsimd_load();
=======
	current->thread.fpsimd_state.user_fpsimd = state->user_fpsimd;
	if (system_supports_sve() && test_thread_flag(TIF_SVE))
		fpsimd_to_sve(current);
>>>>>>> d8a5b805

	task_fpsimd_load();

	if (test_and_clear_thread_flag(TIF_FOREIGN_FPSTATE))
		fpsimd_bind_to_cpu();

	local_bh_enable();
}

/*
 * Invalidate live CPU copies of task t's FPSIMD state
 */
void fpsimd_flush_task_state(struct task_struct *t)
{
	t->thread.fpsimd_state.cpu = NR_CPUS;
}

static inline void fpsimd_flush_cpu_state(void)
{
	__this_cpu_write(fpsimd_last_state.st, NULL);
}

/*
 * Invalidate any task SVE state currently held in this CPU's regs.
 *
 * This is used to prevent the kernel from trying to reuse SVE register data
 * that is detroyed by KVM guest enter/exit.  This function should go away when
 * KVM SVE support is implemented.  Don't use it for anything else.
 */
#ifdef CONFIG_ARM64_SVE
void sve_flush_cpu_state(void)
{
	struct fpsimd_last_state_struct const *last =
		this_cpu_ptr(&fpsimd_last_state);

	if (last->st && last->sve_in_use)
		fpsimd_flush_cpu_state();
}
#endif /* CONFIG_ARM64_SVE */

#ifdef CONFIG_KERNEL_MODE_NEON

DEFINE_PER_CPU(bool, kernel_neon_busy);
EXPORT_PER_CPU_SYMBOL(kernel_neon_busy);

/*
 * Kernel-side NEON support functions
 */

/*
 * kernel_neon_begin(): obtain the CPU FPSIMD registers for use by the calling
 * context
 *
 * Must not be called unless may_use_simd() returns true.
 * Task context in the FPSIMD registers is saved back to memory as necessary.
 *
 * A matching call to kernel_neon_end() must be made before returning from the
 * calling context.
 *
 * The caller may freely use the FPSIMD registers until kernel_neon_end() is
 * called.
 */
void kernel_neon_begin(void)
{
	if (WARN_ON(!system_supports_fpsimd()))
		return;

	BUG_ON(!may_use_simd());

	local_bh_disable();

	__this_cpu_write(kernel_neon_busy, true);

	/* Save unsaved task fpsimd state, if any: */
	if (current->mm) {
		task_fpsimd_save();
		set_thread_flag(TIF_FOREIGN_FPSTATE);
	}

	/* Invalidate any task state remaining in the fpsimd regs: */
	fpsimd_flush_cpu_state();

	preempt_disable();

	local_bh_enable();
}
EXPORT_SYMBOL(kernel_neon_begin);

/*
 * kernel_neon_end(): give the CPU FPSIMD registers back to the current task
 *
 * Must be called from a context in which kernel_neon_begin() was previously
 * called, with no call to kernel_neon_end() in the meantime.
 *
 * The caller must not use the FPSIMD registers after this function is called,
 * unless kernel_neon_begin() is called again in the meantime.
 */
void kernel_neon_end(void)
{
	bool busy;

	if (!system_supports_fpsimd())
		return;

	busy = __this_cpu_xchg(kernel_neon_busy, false);
	WARN_ON(!busy);	/* No matching kernel_neon_begin()? */

	preempt_enable();
}
EXPORT_SYMBOL(kernel_neon_end);

#ifdef CONFIG_EFI

static DEFINE_PER_CPU(struct fpsimd_state, efi_fpsimd_state);
static DEFINE_PER_CPU(bool, efi_fpsimd_state_used);
static DEFINE_PER_CPU(bool, efi_sve_state_used);

/*
 * EFI runtime services support functions
 *
 * The ABI for EFI runtime services allows EFI to use FPSIMD during the call.
 * This means that for EFI (and only for EFI), we have to assume that FPSIMD
 * is always used rather than being an optional accelerator.
 *
 * These functions provide the necessary support for ensuring FPSIMD
 * save/restore in the contexts from which EFI is used.
 *
 * Do not use them for any other purpose -- if tempted to do so, you are
 * either doing something wrong or you need to propose some refactoring.
 */

/*
 * __efi_fpsimd_begin(): prepare FPSIMD for making an EFI runtime services call
 */
void __efi_fpsimd_begin(void)
{
	if (!system_supports_fpsimd())
		return;

	WARN_ON(preemptible());

	if (may_use_simd()) {
		kernel_neon_begin();
	} else {
		/*
		 * If !efi_sve_state, SVE can't be in use yet and doesn't need
		 * preserving:
		 */
		if (system_supports_sve() && likely(efi_sve_state)) {
			char *sve_state = this_cpu_ptr(efi_sve_state);

			__this_cpu_write(efi_sve_state_used, true);

			sve_save_state(sve_state + sve_ffr_offset(sve_max_vl),
				       &this_cpu_ptr(&efi_fpsimd_state)->fpsr);
		} else {
			fpsimd_save_state(this_cpu_ptr(&efi_fpsimd_state));
		}

		__this_cpu_write(efi_fpsimd_state_used, true);
	}
}

/*
 * __efi_fpsimd_end(): clean up FPSIMD after an EFI runtime services call
 */
void __efi_fpsimd_end(void)
{
	if (!system_supports_fpsimd())
		return;

	if (!__this_cpu_xchg(efi_fpsimd_state_used, false)) {
		kernel_neon_end();
	} else {
		if (system_supports_sve() &&
		    likely(__this_cpu_read(efi_sve_state_used))) {
			char const *sve_state = this_cpu_ptr(efi_sve_state);

			sve_load_state(sve_state + sve_ffr_offset(sve_max_vl),
				       &this_cpu_ptr(&efi_fpsimd_state)->fpsr,
				       sve_vq_from_vl(sve_get_vl()) - 1);

			__this_cpu_write(efi_sve_state_used, false);
		} else {
			fpsimd_load_state(this_cpu_ptr(&efi_fpsimd_state));
		}
	}
}

#endif /* CONFIG_EFI */

#endif /* CONFIG_KERNEL_MODE_NEON */

#ifdef CONFIG_CPU_PM
static int fpsimd_cpu_pm_notifier(struct notifier_block *self,
				  unsigned long cmd, void *v)
{
	switch (cmd) {
	case CPU_PM_ENTER:
		if (current->mm)
			task_fpsimd_save();
		fpsimd_flush_cpu_state();
		break;
	case CPU_PM_EXIT:
		if (current->mm)
			set_thread_flag(TIF_FOREIGN_FPSTATE);
		break;
	case CPU_PM_ENTER_FAILED:
	default:
		return NOTIFY_DONE;
	}
	return NOTIFY_OK;
}

static struct notifier_block fpsimd_cpu_pm_notifier_block = {
	.notifier_call = fpsimd_cpu_pm_notifier,
};

static void __init fpsimd_pm_init(void)
{
	cpu_pm_register_notifier(&fpsimd_cpu_pm_notifier_block);
}

#else
static inline void fpsimd_pm_init(void) { }
#endif /* CONFIG_CPU_PM */

#ifdef CONFIG_HOTPLUG_CPU
static int fpsimd_cpu_dead(unsigned int cpu)
{
	per_cpu(fpsimd_last_state.st, cpu) = NULL;
	return 0;
}

static inline void fpsimd_hotplug_init(void)
{
	cpuhp_setup_state_nocalls(CPUHP_ARM64_FPSIMD_DEAD, "arm64/fpsimd:dead",
				  NULL, fpsimd_cpu_dead);
}

#else
static inline void fpsimd_hotplug_init(void) { }
#endif

/*
 * FP/SIMD support code initialisation.
 */
static int __init fpsimd_init(void)
{
	if (elf_hwcap & HWCAP_FP) {
		fpsimd_pm_init();
		fpsimd_hotplug_init();
	} else {
		pr_notice("Floating-point is not implemented\n");
	}

	if (!(elf_hwcap & HWCAP_ASIMD))
		pr_notice("Advanced SIMD is not implemented\n");

	return sve_sysctl_init();
}
core_initcall(fpsimd_init);<|MERGE_RESOLUTION|>--- conflicted
+++ resolved
@@ -1043,17 +1043,9 @@
 
 	local_bh_disable();
 
-<<<<<<< HEAD
-	current->thread.fpsimd_state = *state;
-	if (system_supports_sve() && test_thread_flag(TIF_SVE))
-		fpsimd_to_sve(current);
-
-	task_fpsimd_load();
-=======
 	current->thread.fpsimd_state.user_fpsimd = state->user_fpsimd;
 	if (system_supports_sve() && test_thread_flag(TIF_SVE))
 		fpsimd_to_sve(current);
->>>>>>> d8a5b805
 
 	task_fpsimd_load();
 
