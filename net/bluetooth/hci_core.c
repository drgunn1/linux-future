/*
   BlueZ - Bluetooth protocol stack for Linux
   Copyright (C) 2000-2001 Qualcomm Incorporated
   Copyright (C) 2011 ProFUSION Embedded Systems

   Written 2000,2001 by Maxim Krasnyansky <maxk@qualcomm.com>

   This program is free software; you can redistribute it and/or modify
   it under the terms of the GNU General Public License version 2 as
   published by the Free Software Foundation;

   THE SOFTWARE IS PROVIDED "AS IS", WITHOUT WARRANTY OF ANY KIND, EXPRESS
   OR IMPLIED, INCLUDING BUT NOT LIMITED TO THE WARRANTIES OF MERCHANTABILITY,
   FITNESS FOR A PARTICULAR PURPOSE AND NONINFRINGEMENT OF THIRD PARTY RIGHTS.
   IN NO EVENT SHALL THE COPYRIGHT HOLDER(S) AND AUTHOR(S) BE LIABLE FOR ANY
   CLAIM, OR ANY SPECIAL INDIRECT OR CONSEQUENTIAL DAMAGES, OR ANY DAMAGES
   WHATSOEVER RESULTING FROM LOSS OF USE, DATA OR PROFITS, WHETHER IN AN
   ACTION OF CONTRACT, NEGLIGENCE OR OTHER TORTIOUS ACTION, ARISING OUT OF
   OR IN CONNECTION WITH THE USE OR PERFORMANCE OF THIS SOFTWARE.

   ALL LIABILITY, INCLUDING LIABILITY FOR INFRINGEMENT OF ANY PATENTS,
   COPYRIGHTS, TRADEMARKS OR OTHER RIGHTS, RELATING TO USE OF THIS
   SOFTWARE IS DISCLAIMED.
*/

/* Bluetooth HCI core. */

#include <linux/export.h>
#include <linux/idr.h>

#include <linux/rfkill.h>

#include <net/bluetooth/bluetooth.h>
#include <net/bluetooth/hci_core.h>

static void hci_rx_work(struct work_struct *work);
static void hci_cmd_work(struct work_struct *work);
static void hci_tx_work(struct work_struct *work);

/* HCI device list */
LIST_HEAD(hci_dev_list);
DEFINE_RWLOCK(hci_dev_list_lock);

/* HCI callback list */
LIST_HEAD(hci_cb_list);
DEFINE_RWLOCK(hci_cb_list_lock);

/* HCI ID Numbering */
static DEFINE_IDA(hci_index_ida);

/* ---- HCI notifications ---- */

static void hci_notify(struct hci_dev *hdev, int event)
{
	hci_sock_dev_event(hdev, event);
}

/* ---- HCI requests ---- */

static void hci_req_sync_complete(struct hci_dev *hdev, u8 result)
{
	BT_DBG("%s result 0x%2.2x", hdev->name, result);

	if (hdev->req_status == HCI_REQ_PEND) {
		hdev->req_result = result;
		hdev->req_status = HCI_REQ_DONE;
		wake_up_interruptible(&hdev->req_wait_q);
	}
}

static void hci_req_cancel(struct hci_dev *hdev, int err)
{
	BT_DBG("%s err 0x%2.2x", hdev->name, err);

	if (hdev->req_status == HCI_REQ_PEND) {
		hdev->req_result = err;
		hdev->req_status = HCI_REQ_CANCELED;
		wake_up_interruptible(&hdev->req_wait_q);
	}
}

struct sk_buff *hci_get_cmd_complete(struct hci_dev *hdev, u16 opcode, u8 event)
{
	struct hci_ev_cmd_complete *ev;
	struct hci_event_hdr *hdr;
	struct sk_buff *skb;

	hci_dev_lock(hdev);

	skb = hdev->recv_evt;
	hdev->recv_evt = NULL;

	hci_dev_unlock(hdev);

	if (!skb)
		return ERR_PTR(-ENODATA);

	if (skb->len < sizeof(*hdr)) {
		BT_ERR("Too short HCI event");
		goto failed;
	}

	hdr = (void *) skb->data;
	skb_pull(skb, HCI_EVENT_HDR_SIZE);

	if (event) {
		if (hdr->evt != event)
			goto failed;
		return skb;
	}

	if (hdr->evt != HCI_EV_CMD_COMPLETE) {
		BT_DBG("Last event is not cmd complete (0x%2.2x)", hdr->evt);
		goto failed;
	}

	if (skb->len < sizeof(*ev)) {
		BT_ERR("Too short cmd_complete event");
		goto failed;
	}

	ev = (void *) skb->data;
	skb_pull(skb, sizeof(*ev));

	if (opcode == __le16_to_cpu(ev->opcode))
		return skb;

	BT_DBG("opcode doesn't match (0x%2.2x != 0x%2.2x)", opcode,
	       __le16_to_cpu(ev->opcode));

failed:
	kfree_skb(skb);
	return ERR_PTR(-ENODATA);
}

struct sk_buff *__hci_cmd_sync_ev(struct hci_dev *hdev, u16 opcode, u32 plen,
				  void *param, u8 event, u32 timeout)
{
	DECLARE_WAITQUEUE(wait, current);
	struct hci_request req;
	int err = 0;

	BT_DBG("%s", hdev->name);

	hci_req_init(&req, hdev);

	hci_req_add_ev(&req, opcode, plen, param, event);

	hdev->req_status = HCI_REQ_PEND;

	err = hci_req_run(&req, hci_req_sync_complete);
	if (err < 0)
		return ERR_PTR(err);

	add_wait_queue(&hdev->req_wait_q, &wait);
	set_current_state(TASK_INTERRUPTIBLE);

	schedule_timeout(timeout);

	remove_wait_queue(&hdev->req_wait_q, &wait);

	if (signal_pending(current))
		return ERR_PTR(-EINTR);

	switch (hdev->req_status) {
	case HCI_REQ_DONE:
		err = -bt_to_errno(hdev->req_result);
		break;

	case HCI_REQ_CANCELED:
		err = -hdev->req_result;
		break;

	default:
		err = -ETIMEDOUT;
		break;
	}

	hdev->req_status = hdev->req_result = 0;

	BT_DBG("%s end: err %d", hdev->name, err);

	if (err < 0)
		return ERR_PTR(err);

	return hci_get_cmd_complete(hdev, opcode, event);
}
EXPORT_SYMBOL(__hci_cmd_sync_ev);

struct sk_buff *__hci_cmd_sync(struct hci_dev *hdev, u16 opcode, u32 plen,
			       void *param, u32 timeout)
{
	return __hci_cmd_sync_ev(hdev, opcode, plen, param, 0, timeout);
}
EXPORT_SYMBOL(__hci_cmd_sync);

/* Execute request and wait for completion. */
static int __hci_req_sync(struct hci_dev *hdev,
			  void (*func)(struct hci_request *req,
				      unsigned long opt),
			  unsigned long opt, __u32 timeout)
{
	struct hci_request req;
	DECLARE_WAITQUEUE(wait, current);
	int err = 0;

	BT_DBG("%s start", hdev->name);

	hci_req_init(&req, hdev);

	hdev->req_status = HCI_REQ_PEND;

	func(&req, opt);

	err = hci_req_run(&req, hci_req_sync_complete);
	if (err < 0) {
		hdev->req_status = 0;

		/* ENODATA means the HCI request command queue is empty.
		 * This can happen when a request with conditionals doesn't
		 * trigger any commands to be sent. This is normal behavior
		 * and should not trigger an error return.
		 */
		if (err == -ENODATA)
			return 0;

		return err;
	}

	add_wait_queue(&hdev->req_wait_q, &wait);
	set_current_state(TASK_INTERRUPTIBLE);

	schedule_timeout(timeout);

	remove_wait_queue(&hdev->req_wait_q, &wait);

	if (signal_pending(current))
		return -EINTR;

	switch (hdev->req_status) {
	case HCI_REQ_DONE:
		err = -bt_to_errno(hdev->req_result);
		break;

	case HCI_REQ_CANCELED:
		err = -hdev->req_result;
		break;

	default:
		err = -ETIMEDOUT;
		break;
	}

	hdev->req_status = hdev->req_result = 0;

	BT_DBG("%s end: err %d", hdev->name, err);

	return err;
}

static int hci_req_sync(struct hci_dev *hdev,
			void (*req)(struct hci_request *req,
				    unsigned long opt),
			unsigned long opt, __u32 timeout)
{
	int ret;

	if (!test_bit(HCI_UP, &hdev->flags))
		return -ENETDOWN;

	/* Serialize all requests */
	hci_req_lock(hdev);
	ret = __hci_req_sync(hdev, req, opt, timeout);
	hci_req_unlock(hdev);

	return ret;
}

static void hci_reset_req(struct hci_request *req, unsigned long opt)
{
	BT_DBG("%s %ld", req->hdev->name, opt);

	/* Reset device */
	set_bit(HCI_RESET, &req->hdev->flags);
	hci_req_add(req, HCI_OP_RESET, 0, NULL);
}

static void bredr_init(struct hci_request *req)
{
	req->hdev->flow_ctl_mode = HCI_FLOW_CTL_MODE_PACKET_BASED;

	/* Read Local Supported Features */
	hci_req_add(req, HCI_OP_READ_LOCAL_FEATURES, 0, NULL);

	/* Read Local Version */
	hci_req_add(req, HCI_OP_READ_LOCAL_VERSION, 0, NULL);

	/* Read BD Address */
	hci_req_add(req, HCI_OP_READ_BD_ADDR, 0, NULL);
}

static void amp_init(struct hci_request *req)
{
	req->hdev->flow_ctl_mode = HCI_FLOW_CTL_MODE_BLOCK_BASED;

	/* Read Local Version */
	hci_req_add(req, HCI_OP_READ_LOCAL_VERSION, 0, NULL);

	/* Read Local AMP Info */
	hci_req_add(req, HCI_OP_READ_LOCAL_AMP_INFO, 0, NULL);

	/* Read Data Blk size */
	hci_req_add(req, HCI_OP_READ_DATA_BLOCK_SIZE, 0, NULL);
}

static void hci_init1_req(struct hci_request *req, unsigned long opt)
{
	struct hci_dev *hdev = req->hdev;
<<<<<<< HEAD
	struct hci_request init_req;
	struct sk_buff *skb;

	BT_DBG("%s %ld", hdev->name, opt);

	/* Driver initialization */

	hci_req_init(&init_req, hdev);

	/* Special commands */
	while ((skb = skb_dequeue(&hdev->driver_init))) {
		bt_cb(skb)->pkt_type = HCI_COMMAND_PKT;
		skb->dev = (void *) hdev;

		if (skb_queue_empty(&init_req.cmd_q))
			bt_cb(skb)->req.start = true;

		skb_queue_tail(&init_req.cmd_q, skb);
	}
	skb_queue_purge(&hdev->driver_init);

	hci_req_run(&init_req, NULL);

=======

	BT_DBG("%s %ld", hdev->name, opt);

>>>>>>> b006ed54
	/* Reset */
	if (!test_bit(HCI_QUIRK_RESET_ON_CLOSE, &hdev->quirks))
		hci_reset_req(req, 0);

	switch (hdev->dev_type) {
	case HCI_BREDR:
		bredr_init(req);
		break;

	case HCI_AMP:
		amp_init(req);
		break;

	default:
		BT_ERR("Unknown device type %d", hdev->dev_type);
		break;
	}
}

static void bredr_setup(struct hci_request *req)
{
	struct hci_cp_delete_stored_link_key cp;
	__le16 param;
	__u8 flt_type;

	/* Read Buffer Size (ACL mtu, max pkt, etc.) */
	hci_req_add(req, HCI_OP_READ_BUFFER_SIZE, 0, NULL);

	/* Read Class of Device */
	hci_req_add(req, HCI_OP_READ_CLASS_OF_DEV, 0, NULL);

	/* Read Local Name */
	hci_req_add(req, HCI_OP_READ_LOCAL_NAME, 0, NULL);

	/* Read Voice Setting */
	hci_req_add(req, HCI_OP_READ_VOICE_SETTING, 0, NULL);

	/* Clear Event Filters */
	flt_type = HCI_FLT_CLEAR_ALL;
	hci_req_add(req, HCI_OP_SET_EVENT_FLT, 1, &flt_type);

	/* Connection accept timeout ~20 secs */
	param = __constant_cpu_to_le16(0x7d00);
	hci_req_add(req, HCI_OP_WRITE_CA_TIMEOUT, 2, &param);

	bacpy(&cp.bdaddr, BDADDR_ANY);
	cp.delete_all = 0x01;
	hci_req_add(req, HCI_OP_DELETE_STORED_LINK_KEY, sizeof(cp), &cp);

	/* Read page scan parameters */
	if (req->hdev->hci_ver > BLUETOOTH_VER_1_1) {
		hci_req_add(req, HCI_OP_READ_PAGE_SCAN_ACTIVITY, 0, NULL);
		hci_req_add(req, HCI_OP_READ_PAGE_SCAN_TYPE, 0, NULL);
	}
}

static void le_setup(struct hci_request *req)
{
	/* Read LE Buffer Size */
	hci_req_add(req, HCI_OP_LE_READ_BUFFER_SIZE, 0, NULL);

	/* Read LE Local Supported Features */
	hci_req_add(req, HCI_OP_LE_READ_LOCAL_FEATURES, 0, NULL);

	/* Read LE Advertising Channel TX Power */
	hci_req_add(req, HCI_OP_LE_READ_ADV_TX_POWER, 0, NULL);

	/* Read LE White List Size */
	hci_req_add(req, HCI_OP_LE_READ_WHITE_LIST_SIZE, 0, NULL);

	/* Read LE Supported States */
	hci_req_add(req, HCI_OP_LE_READ_SUPPORTED_STATES, 0, NULL);
}

static u8 hci_get_inquiry_mode(struct hci_dev *hdev)
{
	if (lmp_ext_inq_capable(hdev))
		return 0x02;

	if (lmp_inq_rssi_capable(hdev))
		return 0x01;

	if (hdev->manufacturer == 11 && hdev->hci_rev == 0x00 &&
	    hdev->lmp_subver == 0x0757)
		return 0x01;

	if (hdev->manufacturer == 15) {
		if (hdev->hci_rev == 0x03 && hdev->lmp_subver == 0x6963)
			return 0x01;
		if (hdev->hci_rev == 0x09 && hdev->lmp_subver == 0x6963)
			return 0x01;
		if (hdev->hci_rev == 0x00 && hdev->lmp_subver == 0x6965)
			return 0x01;
	}

	if (hdev->manufacturer == 31 && hdev->hci_rev == 0x2005 &&
	    hdev->lmp_subver == 0x1805)
		return 0x01;

	return 0x00;
}

static void hci_setup_inquiry_mode(struct hci_request *req)
{
	u8 mode;

	mode = hci_get_inquiry_mode(req->hdev);

	hci_req_add(req, HCI_OP_WRITE_INQUIRY_MODE, 1, &mode);
}

static void hci_setup_event_mask(struct hci_request *req)
{
	struct hci_dev *hdev = req->hdev;

	/* The second byte is 0xff instead of 0x9f (two reserved bits
	 * disabled) since a Broadcom 1.2 dongle doesn't respond to the
	 * command otherwise.
	 */
	u8 events[8] = { 0xff, 0xff, 0xfb, 0xff, 0x00, 0x00, 0x00, 0x00 };

	/* CSR 1.1 dongles does not accept any bitfield so don't try to set
	 * any event mask for pre 1.2 devices.
	 */
	if (hdev->hci_ver < BLUETOOTH_VER_1_2)
		return;

	if (lmp_bredr_capable(hdev)) {
		events[4] |= 0x01; /* Flow Specification Complete */
		events[4] |= 0x02; /* Inquiry Result with RSSI */
		events[4] |= 0x04; /* Read Remote Extended Features Complete */
		events[5] |= 0x08; /* Synchronous Connection Complete */
		events[5] |= 0x10; /* Synchronous Connection Changed */
	}

	if (lmp_inq_rssi_capable(hdev))
		events[4] |= 0x02; /* Inquiry Result with RSSI */

	if (lmp_sniffsubr_capable(hdev))
		events[5] |= 0x20; /* Sniff Subrating */

	if (lmp_pause_enc_capable(hdev))
		events[5] |= 0x80; /* Encryption Key Refresh Complete */

	if (lmp_ext_inq_capable(hdev))
		events[5] |= 0x40; /* Extended Inquiry Result */

	if (lmp_no_flush_capable(hdev))
		events[7] |= 0x01; /* Enhanced Flush Complete */

	if (lmp_lsto_capable(hdev))
		events[6] |= 0x80; /* Link Supervision Timeout Changed */

	if (lmp_ssp_capable(hdev)) {
		events[6] |= 0x01;	/* IO Capability Request */
		events[6] |= 0x02;	/* IO Capability Response */
		events[6] |= 0x04;	/* User Confirmation Request */
		events[6] |= 0x08;	/* User Passkey Request */
		events[6] |= 0x10;	/* Remote OOB Data Request */
		events[6] |= 0x20;	/* Simple Pairing Complete */
		events[7] |= 0x04;	/* User Passkey Notification */
		events[7] |= 0x08;	/* Keypress Notification */
		events[7] |= 0x10;	/* Remote Host Supported
					 * Features Notification
					 */
	}

	if (lmp_le_capable(hdev))
		events[7] |= 0x20;	/* LE Meta-Event */

	hci_req_add(req, HCI_OP_SET_EVENT_MASK, sizeof(events), events);

	if (lmp_le_capable(hdev)) {
		memset(events, 0, sizeof(events));
		events[0] = 0x1f;
		hci_req_add(req, HCI_OP_LE_SET_EVENT_MASK,
			    sizeof(events), events);
	}
}

static void hci_init2_req(struct hci_request *req, unsigned long opt)
{
	struct hci_dev *hdev = req->hdev;

	if (lmp_bredr_capable(hdev))
		bredr_setup(req);

	if (lmp_le_capable(hdev))
		le_setup(req);

	hci_setup_event_mask(req);

	if (hdev->hci_ver > BLUETOOTH_VER_1_1)
		hci_req_add(req, HCI_OP_READ_LOCAL_COMMANDS, 0, NULL);

	if (lmp_ssp_capable(hdev)) {
		if (test_bit(HCI_SSP_ENABLED, &hdev->dev_flags)) {
			u8 mode = 0x01;
			hci_req_add(req, HCI_OP_WRITE_SSP_MODE,
				    sizeof(mode), &mode);
		} else {
			struct hci_cp_write_eir cp;

			memset(hdev->eir, 0, sizeof(hdev->eir));
			memset(&cp, 0, sizeof(cp));

			hci_req_add(req, HCI_OP_WRITE_EIR, sizeof(cp), &cp);
		}
	}

	if (lmp_inq_rssi_capable(hdev))
		hci_setup_inquiry_mode(req);

	if (lmp_inq_tx_pwr_capable(hdev))
		hci_req_add(req, HCI_OP_READ_INQ_RSP_TX_POWER, 0, NULL);

	if (lmp_ext_feat_capable(hdev)) {
		struct hci_cp_read_local_ext_features cp;

		cp.page = 0x01;
		hci_req_add(req, HCI_OP_READ_LOCAL_EXT_FEATURES,
			    sizeof(cp), &cp);
	}

	if (test_bit(HCI_LINK_SECURITY, &hdev->dev_flags)) {
		u8 enable = 1;
		hci_req_add(req, HCI_OP_WRITE_AUTH_ENABLE, sizeof(enable),
			    &enable);
	}
}

static void hci_setup_link_policy(struct hci_request *req)
{
	struct hci_dev *hdev = req->hdev;
	struct hci_cp_write_def_link_policy cp;
	u16 link_policy = 0;

	if (lmp_rswitch_capable(hdev))
		link_policy |= HCI_LP_RSWITCH;
	if (lmp_hold_capable(hdev))
		link_policy |= HCI_LP_HOLD;
	if (lmp_sniff_capable(hdev))
		link_policy |= HCI_LP_SNIFF;
	if (lmp_park_capable(hdev))
		link_policy |= HCI_LP_PARK;

	cp.policy = cpu_to_le16(link_policy);
	hci_req_add(req, HCI_OP_WRITE_DEF_LINK_POLICY, sizeof(cp), &cp);
}

static void hci_set_le_support(struct hci_request *req)
{
	struct hci_dev *hdev = req->hdev;
	struct hci_cp_write_le_host_supported cp;

	memset(&cp, 0, sizeof(cp));

	if (test_bit(HCI_LE_ENABLED, &hdev->dev_flags)) {
		cp.le = 0x01;
		cp.simul = lmp_le_br_capable(hdev);
	}

	if (cp.le != lmp_host_le_capable(hdev))
		hci_req_add(req, HCI_OP_WRITE_LE_HOST_SUPPORTED, sizeof(cp),
			    &cp);
}

static void hci_init3_req(struct hci_request *req, unsigned long opt)
{
	struct hci_dev *hdev = req->hdev;
<<<<<<< HEAD
=======
	u8 p;
>>>>>>> b006ed54

	if (hdev->commands[5] & 0x10)
		hci_setup_link_policy(req);

	if (lmp_le_capable(hdev)) {
		hci_set_le_support(req);
		hci_update_ad(req);
	}
<<<<<<< HEAD
=======

	/* Read features beyond page 1 if available */
	for (p = 2; p < HCI_MAX_PAGES && p <= hdev->max_page; p++) {
		struct hci_cp_read_local_ext_features cp;

		cp.page = p;
		hci_req_add(req, HCI_OP_READ_LOCAL_EXT_FEATURES,
			    sizeof(cp), &cp);
	}
>>>>>>> b006ed54
}

static int __hci_init(struct hci_dev *hdev)
{
	int err;

	err = __hci_req_sync(hdev, hci_init1_req, 0, HCI_INIT_TIMEOUT);
	if (err < 0)
		return err;

	/* HCI_BREDR covers both single-mode LE, BR/EDR and dual-mode
	 * BR/EDR/LE type controllers. AMP controllers only need the
	 * first stage init.
	 */
	if (hdev->dev_type != HCI_BREDR)
		return 0;

	err = __hci_req_sync(hdev, hci_init2_req, 0, HCI_INIT_TIMEOUT);
	if (err < 0)
		return err;

	return __hci_req_sync(hdev, hci_init3_req, 0, HCI_INIT_TIMEOUT);
}

static void hci_scan_req(struct hci_request *req, unsigned long opt)
{
	__u8 scan = opt;

	BT_DBG("%s %x", req->hdev->name, scan);

	/* Inquiry and Page scans */
	hci_req_add(req, HCI_OP_WRITE_SCAN_ENABLE, 1, &scan);
}

static void hci_auth_req(struct hci_request *req, unsigned long opt)
{
	__u8 auth = opt;

	BT_DBG("%s %x", req->hdev->name, auth);

	/* Authentication */
	hci_req_add(req, HCI_OP_WRITE_AUTH_ENABLE, 1, &auth);
}

static void hci_encrypt_req(struct hci_request *req, unsigned long opt)
{
	__u8 encrypt = opt;

	BT_DBG("%s %x", req->hdev->name, encrypt);

	/* Encryption */
	hci_req_add(req, HCI_OP_WRITE_ENCRYPT_MODE, 1, &encrypt);
}

static void hci_linkpol_req(struct hci_request *req, unsigned long opt)
{
	__le16 policy = cpu_to_le16(opt);

	BT_DBG("%s %x", req->hdev->name, policy);

	/* Default link policy */
	hci_req_add(req, HCI_OP_WRITE_DEF_LINK_POLICY, 2, &policy);
}

/* Get HCI device by index.
 * Device is held on return. */
struct hci_dev *hci_dev_get(int index)
{
	struct hci_dev *hdev = NULL, *d;

	BT_DBG("%d", index);

	if (index < 0)
		return NULL;

	read_lock(&hci_dev_list_lock);
	list_for_each_entry(d, &hci_dev_list, list) {
		if (d->id == index) {
			hdev = hci_dev_hold(d);
			break;
		}
	}
	read_unlock(&hci_dev_list_lock);
	return hdev;
}

/* ---- Inquiry support ---- */

bool hci_discovery_active(struct hci_dev *hdev)
{
	struct discovery_state *discov = &hdev->discovery;

	switch (discov->state) {
	case DISCOVERY_FINDING:
	case DISCOVERY_RESOLVING:
		return true;

	default:
		return false;
	}
}

void hci_discovery_set_state(struct hci_dev *hdev, int state)
{
	BT_DBG("%s state %u -> %u", hdev->name, hdev->discovery.state, state);

	if (hdev->discovery.state == state)
		return;

	switch (state) {
	case DISCOVERY_STOPPED:
		if (hdev->discovery.state != DISCOVERY_STARTING)
			mgmt_discovering(hdev, 0);
		break;
	case DISCOVERY_STARTING:
		break;
	case DISCOVERY_FINDING:
		mgmt_discovering(hdev, 1);
		break;
	case DISCOVERY_RESOLVING:
		break;
	case DISCOVERY_STOPPING:
		break;
	}

	hdev->discovery.state = state;
}

static void inquiry_cache_flush(struct hci_dev *hdev)
{
	struct discovery_state *cache = &hdev->discovery;
	struct inquiry_entry *p, *n;

	list_for_each_entry_safe(p, n, &cache->all, all) {
		list_del(&p->all);
		kfree(p);
	}

	INIT_LIST_HEAD(&cache->unknown);
	INIT_LIST_HEAD(&cache->resolve);
}

struct inquiry_entry *hci_inquiry_cache_lookup(struct hci_dev *hdev,
					       bdaddr_t *bdaddr)
{
	struct discovery_state *cache = &hdev->discovery;
	struct inquiry_entry *e;

	BT_DBG("cache %p, %pMR", cache, bdaddr);

	list_for_each_entry(e, &cache->all, all) {
		if (!bacmp(&e->data.bdaddr, bdaddr))
			return e;
	}

	return NULL;
}

struct inquiry_entry *hci_inquiry_cache_lookup_unknown(struct hci_dev *hdev,
						       bdaddr_t *bdaddr)
{
	struct discovery_state *cache = &hdev->discovery;
	struct inquiry_entry *e;

	BT_DBG("cache %p, %pMR", cache, bdaddr);

	list_for_each_entry(e, &cache->unknown, list) {
		if (!bacmp(&e->data.bdaddr, bdaddr))
			return e;
	}

	return NULL;
}

struct inquiry_entry *hci_inquiry_cache_lookup_resolve(struct hci_dev *hdev,
						       bdaddr_t *bdaddr,
						       int state)
{
	struct discovery_state *cache = &hdev->discovery;
	struct inquiry_entry *e;

	BT_DBG("cache %p bdaddr %pMR state %d", cache, bdaddr, state);

	list_for_each_entry(e, &cache->resolve, list) {
		if (!bacmp(bdaddr, BDADDR_ANY) && e->name_state == state)
			return e;
		if (!bacmp(&e->data.bdaddr, bdaddr))
			return e;
	}

	return NULL;
}

void hci_inquiry_cache_update_resolve(struct hci_dev *hdev,
				      struct inquiry_entry *ie)
{
	struct discovery_state *cache = &hdev->discovery;
	struct list_head *pos = &cache->resolve;
	struct inquiry_entry *p;

	list_del(&ie->list);

	list_for_each_entry(p, &cache->resolve, list) {
		if (p->name_state != NAME_PENDING &&
		    abs(p->data.rssi) >= abs(ie->data.rssi))
			break;
		pos = &p->list;
	}

	list_add(&ie->list, pos);
}

bool hci_inquiry_cache_update(struct hci_dev *hdev, struct inquiry_data *data,
			      bool name_known, bool *ssp)
{
	struct discovery_state *cache = &hdev->discovery;
	struct inquiry_entry *ie;

	BT_DBG("cache %p, %pMR", cache, &data->bdaddr);

	hci_remove_remote_oob_data(hdev, &data->bdaddr);

	if (ssp)
		*ssp = data->ssp_mode;

	ie = hci_inquiry_cache_lookup(hdev, &data->bdaddr);
	if (ie) {
		if (ie->data.ssp_mode && ssp)
			*ssp = true;

		if (ie->name_state == NAME_NEEDED &&
		    data->rssi != ie->data.rssi) {
			ie->data.rssi = data->rssi;
			hci_inquiry_cache_update_resolve(hdev, ie);
		}

		goto update;
	}

	/* Entry not in the cache. Add new one. */
	ie = kzalloc(sizeof(struct inquiry_entry), GFP_ATOMIC);
	if (!ie)
		return false;

	list_add(&ie->all, &cache->all);

	if (name_known) {
		ie->name_state = NAME_KNOWN;
	} else {
		ie->name_state = NAME_NOT_KNOWN;
		list_add(&ie->list, &cache->unknown);
	}

update:
	if (name_known && ie->name_state != NAME_KNOWN &&
	    ie->name_state != NAME_PENDING) {
		ie->name_state = NAME_KNOWN;
		list_del(&ie->list);
	}

	memcpy(&ie->data, data, sizeof(*data));
	ie->timestamp = jiffies;
	cache->timestamp = jiffies;

	if (ie->name_state == NAME_NOT_KNOWN)
		return false;

	return true;
}

static int inquiry_cache_dump(struct hci_dev *hdev, int num, __u8 *buf)
{
	struct discovery_state *cache = &hdev->discovery;
	struct inquiry_info *info = (struct inquiry_info *) buf;
	struct inquiry_entry *e;
	int copied = 0;

	list_for_each_entry(e, &cache->all, all) {
		struct inquiry_data *data = &e->data;

		if (copied >= num)
			break;

		bacpy(&info->bdaddr, &data->bdaddr);
		info->pscan_rep_mode	= data->pscan_rep_mode;
		info->pscan_period_mode	= data->pscan_period_mode;
		info->pscan_mode	= data->pscan_mode;
		memcpy(info->dev_class, data->dev_class, 3);
		info->clock_offset	= data->clock_offset;

		info++;
		copied++;
	}

	BT_DBG("cache %p, copied %d", cache, copied);
	return copied;
}

static void hci_inq_req(struct hci_request *req, unsigned long opt)
{
	struct hci_inquiry_req *ir = (struct hci_inquiry_req *) opt;
	struct hci_dev *hdev = req->hdev;
	struct hci_cp_inquiry cp;

	BT_DBG("%s", hdev->name);

	if (test_bit(HCI_INQUIRY, &hdev->flags))
		return;

	/* Start Inquiry */
	memcpy(&cp.lap, &ir->lap, 3);
	cp.length  = ir->length;
	cp.num_rsp = ir->num_rsp;
	hci_req_add(req, HCI_OP_INQUIRY, sizeof(cp), &cp);
<<<<<<< HEAD
=======
}

static int wait_inquiry(void *word)
{
	schedule();
	return signal_pending(current);
>>>>>>> b006ed54
}

int hci_inquiry(void __user *arg)
{
	__u8 __user *ptr = arg;
	struct hci_inquiry_req ir;
	struct hci_dev *hdev;
	int err = 0, do_inquiry = 0, max_rsp;
	long timeo;
	__u8 *buf;

	if (copy_from_user(&ir, ptr, sizeof(ir)))
		return -EFAULT;

	hdev = hci_dev_get(ir.dev_id);
	if (!hdev)
		return -ENODEV;

	hci_dev_lock(hdev);
	if (inquiry_cache_age(hdev) > INQUIRY_CACHE_AGE_MAX ||
	    inquiry_cache_empty(hdev) || ir.flags & IREQ_CACHE_FLUSH) {
		inquiry_cache_flush(hdev);
		do_inquiry = 1;
	}
	hci_dev_unlock(hdev);

	timeo = ir.length * msecs_to_jiffies(2000);

	if (do_inquiry) {
		err = hci_req_sync(hdev, hci_inq_req, (unsigned long) &ir,
				   timeo);
		if (err < 0)
			goto done;

		/* Wait until Inquiry procedure finishes (HCI_INQUIRY flag is
		 * cleared). If it is interrupted by a signal, return -EINTR.
		 */
		if (wait_on_bit(&hdev->flags, HCI_INQUIRY, wait_inquiry,
				TASK_INTERRUPTIBLE))
			return -EINTR;
	}

	/* for unlimited number of responses we will use buffer with
	 * 255 entries
	 */
	max_rsp = (ir.num_rsp == 0) ? 255 : ir.num_rsp;

	/* cache_dump can't sleep. Therefore we allocate temp buffer and then
	 * copy it to the user space.
	 */
	buf = kmalloc(sizeof(struct inquiry_info) * max_rsp, GFP_KERNEL);
	if (!buf) {
		err = -ENOMEM;
		goto done;
	}

	hci_dev_lock(hdev);
	ir.num_rsp = inquiry_cache_dump(hdev, max_rsp, buf);
	hci_dev_unlock(hdev);

	BT_DBG("num_rsp %d", ir.num_rsp);

	if (!copy_to_user(ptr, &ir, sizeof(ir))) {
		ptr += sizeof(ir);
		if (copy_to_user(ptr, buf, sizeof(struct inquiry_info) *
				 ir.num_rsp))
			err = -EFAULT;
	} else
		err = -EFAULT;

	kfree(buf);

done:
	hci_dev_put(hdev);
	return err;
}

static u8 create_ad(struct hci_dev *hdev, u8 *ptr)
{
	u8 ad_len = 0, flags = 0;
	size_t name_len;

	if (test_bit(HCI_LE_PERIPHERAL, &hdev->dev_flags))
		flags |= LE_AD_GENERAL;

	if (!lmp_bredr_capable(hdev))
		flags |= LE_AD_NO_BREDR;

	if (lmp_le_br_capable(hdev))
		flags |= LE_AD_SIM_LE_BREDR_CTRL;

	if (lmp_host_le_br_capable(hdev))
		flags |= LE_AD_SIM_LE_BREDR_HOST;

	if (flags) {
		BT_DBG("adv flags 0x%02x", flags);

		ptr[0] = 2;
		ptr[1] = EIR_FLAGS;
		ptr[2] = flags;

		ad_len += 3;
		ptr += 3;
	}

	if (hdev->adv_tx_power != HCI_TX_POWER_INVALID) {
		ptr[0] = 2;
		ptr[1] = EIR_TX_POWER;
		ptr[2] = (u8) hdev->adv_tx_power;

		ad_len += 3;
		ptr += 3;
	}

	name_len = strlen(hdev->dev_name);
	if (name_len > 0) {
		size_t max_len = HCI_MAX_AD_LENGTH - ad_len - 2;

		if (name_len > max_len) {
			name_len = max_len;
			ptr[1] = EIR_NAME_SHORT;
		} else
			ptr[1] = EIR_NAME_COMPLETE;

		ptr[0] = name_len + 1;

		memcpy(ptr + 2, hdev->dev_name, name_len);

		ad_len += (name_len + 2);
		ptr += (name_len + 2);
	}

	return ad_len;
}

void hci_update_ad(struct hci_request *req)
{
	struct hci_dev *hdev = req->hdev;
	struct hci_cp_le_set_adv_data cp;
	u8 len;

	if (!lmp_le_capable(hdev))
		return;

	memset(&cp, 0, sizeof(cp));

	len = create_ad(hdev, cp.data);

	if (hdev->adv_data_len == len &&
	    memcmp(cp.data, hdev->adv_data, len) == 0)
		return;

	memcpy(hdev->adv_data, cp.data, sizeof(cp.data));
	hdev->adv_data_len = len;

	cp.length = len;

	hci_req_add(req, HCI_OP_LE_SET_ADV_DATA, sizeof(cp), &cp);
}

/* ---- HCI ioctl helpers ---- */

int hci_dev_open(__u16 dev)
{
	struct hci_dev *hdev;
	int ret = 0;

	hdev = hci_dev_get(dev);
	if (!hdev)
		return -ENODEV;

	BT_DBG("%s %p", hdev->name, hdev);

	hci_req_lock(hdev);

	if (test_bit(HCI_UNREGISTER, &hdev->dev_flags)) {
		ret = -ENODEV;
		goto done;
	}

	if (hdev->rfkill && rfkill_blocked(hdev->rfkill)) {
		ret = -ERFKILL;
		goto done;
	}

	if (test_bit(HCI_UP, &hdev->flags)) {
		ret = -EALREADY;
		goto done;
	}

	if (hdev->open(hdev)) {
		ret = -EIO;
		goto done;
	}

<<<<<<< HEAD
	if (!test_bit(HCI_RAW, &hdev->flags)) {
		atomic_set(&hdev->cmd_cnt, 1);
		set_bit(HCI_INIT, &hdev->flags);
		ret = __hci_init(hdev);
		clear_bit(HCI_INIT, &hdev->flags);
=======
	atomic_set(&hdev->cmd_cnt, 1);
	set_bit(HCI_INIT, &hdev->flags);

	if (hdev->setup && test_bit(HCI_SETUP, &hdev->dev_flags))
		ret = hdev->setup(hdev);

	if (!ret) {
		/* Treat all non BR/EDR controllers as raw devices if
		 * enable_hs is not set.
		 */
		if (hdev->dev_type != HCI_BREDR && !enable_hs)
			set_bit(HCI_RAW, &hdev->flags);

		if (test_bit(HCI_QUIRK_RAW_DEVICE, &hdev->quirks))
			set_bit(HCI_RAW, &hdev->flags);

		if (!test_bit(HCI_RAW, &hdev->flags))
			ret = __hci_init(hdev);
>>>>>>> b006ed54
	}

	clear_bit(HCI_INIT, &hdev->flags);

	if (!ret) {
		hci_dev_hold(hdev);
		set_bit(HCI_UP, &hdev->flags);
		hci_notify(hdev, HCI_DEV_UP);
		if (!test_bit(HCI_SETUP, &hdev->dev_flags) &&
		    mgmt_valid_hdev(hdev)) {
			hci_dev_lock(hdev);
			mgmt_powered(hdev, 1);
			hci_dev_unlock(hdev);
		}
	} else {
		/* Init failed, cleanup */
		flush_work(&hdev->tx_work);
		flush_work(&hdev->cmd_work);
		flush_work(&hdev->rx_work);

		skb_queue_purge(&hdev->cmd_q);
		skb_queue_purge(&hdev->rx_q);

		if (hdev->flush)
			hdev->flush(hdev);

		if (hdev->sent_cmd) {
			kfree_skb(hdev->sent_cmd);
			hdev->sent_cmd = NULL;
		}

		hdev->close(hdev);
		hdev->flags = 0;
	}

done:
	hci_req_unlock(hdev);
	hci_dev_put(hdev);
	return ret;
}

static int hci_dev_do_close(struct hci_dev *hdev)
{
	BT_DBG("%s %p", hdev->name, hdev);

	cancel_work_sync(&hdev->le_scan);

	cancel_delayed_work(&hdev->power_off);

	hci_req_cancel(hdev, ENODEV);
	hci_req_lock(hdev);

	if (!test_and_clear_bit(HCI_UP, &hdev->flags)) {
		del_timer_sync(&hdev->cmd_timer);
		hci_req_unlock(hdev);
		return 0;
	}

	/* Flush RX and TX works */
	flush_work(&hdev->tx_work);
	flush_work(&hdev->rx_work);

	if (hdev->discov_timeout > 0) {
		cancel_delayed_work(&hdev->discov_off);
		hdev->discov_timeout = 0;
		clear_bit(HCI_DISCOVERABLE, &hdev->dev_flags);
	}

	if (test_and_clear_bit(HCI_SERVICE_CACHE, &hdev->dev_flags))
		cancel_delayed_work(&hdev->service_cache);

	cancel_delayed_work_sync(&hdev->le_scan_disable);

	hci_dev_lock(hdev);
	inquiry_cache_flush(hdev);
	hci_conn_hash_flush(hdev);
	hci_dev_unlock(hdev);

	hci_notify(hdev, HCI_DEV_DOWN);

	if (hdev->flush)
		hdev->flush(hdev);

	/* Reset device */
	skb_queue_purge(&hdev->cmd_q);
	atomic_set(&hdev->cmd_cnt, 1);
	if (!test_bit(HCI_RAW, &hdev->flags) &&
	    test_bit(HCI_QUIRK_RESET_ON_CLOSE, &hdev->quirks)) {
		set_bit(HCI_INIT, &hdev->flags);
		__hci_req_sync(hdev, hci_reset_req, 0, HCI_CMD_TIMEOUT);
		clear_bit(HCI_INIT, &hdev->flags);
	}

	/* flush cmd  work */
	flush_work(&hdev->cmd_work);

	/* Drop queues */
	skb_queue_purge(&hdev->rx_q);
	skb_queue_purge(&hdev->cmd_q);
	skb_queue_purge(&hdev->raw_q);

	/* Drop last sent command */
	if (hdev->sent_cmd) {
		del_timer_sync(&hdev->cmd_timer);
		kfree_skb(hdev->sent_cmd);
		hdev->sent_cmd = NULL;
	}

	kfree_skb(hdev->recv_evt);
	hdev->recv_evt = NULL;

	/* After this point our queues are empty
	 * and no tasks are scheduled. */
	hdev->close(hdev);

	/* Clear flags */
	hdev->flags = 0;
	hdev->dev_flags &= ~HCI_PERSISTENT_MASK;

	if (!test_and_clear_bit(HCI_AUTO_OFF, &hdev->dev_flags) &&
	    mgmt_valid_hdev(hdev)) {
		hci_dev_lock(hdev);
		mgmt_powered(hdev, 0);
		hci_dev_unlock(hdev);
	}

	/* Controller radio is available but is currently powered down */
	hdev->amp_status = 0;

	memset(hdev->eir, 0, sizeof(hdev->eir));
	memset(hdev->dev_class, 0, sizeof(hdev->dev_class));

	hci_req_unlock(hdev);

	hci_dev_put(hdev);
	return 0;
}

int hci_dev_close(__u16 dev)
{
	struct hci_dev *hdev;
	int err;

	hdev = hci_dev_get(dev);
	if (!hdev)
		return -ENODEV;

	if (test_and_clear_bit(HCI_AUTO_OFF, &hdev->dev_flags))
		cancel_delayed_work(&hdev->power_off);

	err = hci_dev_do_close(hdev);

	hci_dev_put(hdev);
	return err;
}

int hci_dev_reset(__u16 dev)
{
	struct hci_dev *hdev;
	int ret = 0;

	hdev = hci_dev_get(dev);
	if (!hdev)
		return -ENODEV;

	hci_req_lock(hdev);

	if (!test_bit(HCI_UP, &hdev->flags))
		goto done;

	/* Drop queues */
	skb_queue_purge(&hdev->rx_q);
	skb_queue_purge(&hdev->cmd_q);

	hci_dev_lock(hdev);
	inquiry_cache_flush(hdev);
	hci_conn_hash_flush(hdev);
	hci_dev_unlock(hdev);

	if (hdev->flush)
		hdev->flush(hdev);

	atomic_set(&hdev->cmd_cnt, 1);
	hdev->acl_cnt = 0; hdev->sco_cnt = 0; hdev->le_cnt = 0;

	if (!test_bit(HCI_RAW, &hdev->flags))
		ret = __hci_req_sync(hdev, hci_reset_req, 0, HCI_INIT_TIMEOUT);

done:
	hci_req_unlock(hdev);
	hci_dev_put(hdev);
	return ret;
}

int hci_dev_reset_stat(__u16 dev)
{
	struct hci_dev *hdev;
	int ret = 0;

	hdev = hci_dev_get(dev);
	if (!hdev)
		return -ENODEV;

	memset(&hdev->stat, 0, sizeof(struct hci_dev_stats));

	hci_dev_put(hdev);

	return ret;
}

int hci_dev_cmd(unsigned int cmd, void __user *arg)
{
	struct hci_dev *hdev;
	struct hci_dev_req dr;
	int err = 0;

	if (copy_from_user(&dr, arg, sizeof(dr)))
		return -EFAULT;

	hdev = hci_dev_get(dr.dev_id);
	if (!hdev)
		return -ENODEV;

	switch (cmd) {
	case HCISETAUTH:
		err = hci_req_sync(hdev, hci_auth_req, dr.dev_opt,
				   HCI_INIT_TIMEOUT);
		break;

	case HCISETENCRYPT:
		if (!lmp_encrypt_capable(hdev)) {
			err = -EOPNOTSUPP;
			break;
		}

		if (!test_bit(HCI_AUTH, &hdev->flags)) {
			/* Auth must be enabled first */
			err = hci_req_sync(hdev, hci_auth_req, dr.dev_opt,
					   HCI_INIT_TIMEOUT);
			if (err)
				break;
		}

		err = hci_req_sync(hdev, hci_encrypt_req, dr.dev_opt,
				   HCI_INIT_TIMEOUT);
		break;

	case HCISETSCAN:
		err = hci_req_sync(hdev, hci_scan_req, dr.dev_opt,
				   HCI_INIT_TIMEOUT);
		break;

	case HCISETLINKPOL:
		err = hci_req_sync(hdev, hci_linkpol_req, dr.dev_opt,
				   HCI_INIT_TIMEOUT);
		break;

	case HCISETLINKMODE:
		hdev->link_mode = ((__u16) dr.dev_opt) &
					(HCI_LM_MASTER | HCI_LM_ACCEPT);
		break;

	case HCISETPTYPE:
		hdev->pkt_type = (__u16) dr.dev_opt;
		break;

	case HCISETACLMTU:
		hdev->acl_mtu  = *((__u16 *) &dr.dev_opt + 1);
		hdev->acl_pkts = *((__u16 *) &dr.dev_opt + 0);
		break;

	case HCISETSCOMTU:
		hdev->sco_mtu  = *((__u16 *) &dr.dev_opt + 1);
		hdev->sco_pkts = *((__u16 *) &dr.dev_opt + 0);
		break;

	default:
		err = -EINVAL;
		break;
	}

	hci_dev_put(hdev);
	return err;
}

int hci_get_dev_list(void __user *arg)
{
	struct hci_dev *hdev;
	struct hci_dev_list_req *dl;
	struct hci_dev_req *dr;
	int n = 0, size, err;
	__u16 dev_num;

	if (get_user(dev_num, (__u16 __user *) arg))
		return -EFAULT;

	if (!dev_num || dev_num > (PAGE_SIZE * 2) / sizeof(*dr))
		return -EINVAL;

	size = sizeof(*dl) + dev_num * sizeof(*dr);

	dl = kzalloc(size, GFP_KERNEL);
	if (!dl)
		return -ENOMEM;

	dr = dl->dev_req;

	read_lock(&hci_dev_list_lock);
	list_for_each_entry(hdev, &hci_dev_list, list) {
		if (test_and_clear_bit(HCI_AUTO_OFF, &hdev->dev_flags))
			cancel_delayed_work(&hdev->power_off);

		if (!test_bit(HCI_MGMT, &hdev->dev_flags))
			set_bit(HCI_PAIRABLE, &hdev->dev_flags);

		(dr + n)->dev_id  = hdev->id;
		(dr + n)->dev_opt = hdev->flags;

		if (++n >= dev_num)
			break;
	}
	read_unlock(&hci_dev_list_lock);

	dl->dev_num = n;
	size = sizeof(*dl) + n * sizeof(*dr);

	err = copy_to_user(arg, dl, size);
	kfree(dl);

	return err ? -EFAULT : 0;
}

int hci_get_dev_info(void __user *arg)
{
	struct hci_dev *hdev;
	struct hci_dev_info di;
	int err = 0;

	if (copy_from_user(&di, arg, sizeof(di)))
		return -EFAULT;

	hdev = hci_dev_get(di.dev_id);
	if (!hdev)
		return -ENODEV;

	if (test_and_clear_bit(HCI_AUTO_OFF, &hdev->dev_flags))
		cancel_delayed_work_sync(&hdev->power_off);

	if (!test_bit(HCI_MGMT, &hdev->dev_flags))
		set_bit(HCI_PAIRABLE, &hdev->dev_flags);

	strcpy(di.name, hdev->name);
	di.bdaddr   = hdev->bdaddr;
	di.type     = (hdev->bus & 0x0f) | (hdev->dev_type << 4);
	di.flags    = hdev->flags;
	di.pkt_type = hdev->pkt_type;
	if (lmp_bredr_capable(hdev)) {
		di.acl_mtu  = hdev->acl_mtu;
		di.acl_pkts = hdev->acl_pkts;
		di.sco_mtu  = hdev->sco_mtu;
		di.sco_pkts = hdev->sco_pkts;
	} else {
		di.acl_mtu  = hdev->le_mtu;
		di.acl_pkts = hdev->le_pkts;
		di.sco_mtu  = 0;
		di.sco_pkts = 0;
	}
	di.link_policy = hdev->link_policy;
	di.link_mode   = hdev->link_mode;

	memcpy(&di.stat, &hdev->stat, sizeof(di.stat));
	memcpy(&di.features, &hdev->features, sizeof(di.features));

	if (copy_to_user(arg, &di, sizeof(di)))
		err = -EFAULT;

	hci_dev_put(hdev);

	return err;
}

/* ---- Interface to HCI drivers ---- */

static int hci_rfkill_set_block(void *data, bool blocked)
{
	struct hci_dev *hdev = data;

	BT_DBG("%p name %s blocked %d", hdev, hdev->name, blocked);

	if (!blocked)
		return 0;

	hci_dev_do_close(hdev);

	return 0;
}

static const struct rfkill_ops hci_rfkill_ops = {
	.set_block = hci_rfkill_set_block,
};

static void hci_power_on(struct work_struct *work)
{
	struct hci_dev *hdev = container_of(work, struct hci_dev, power_on);

	BT_DBG("%s", hdev->name);

	if (hci_dev_open(hdev->id) < 0)
		return;

	if (test_bit(HCI_AUTO_OFF, &hdev->dev_flags))
		queue_delayed_work(hdev->req_workqueue, &hdev->power_off,
				   HCI_AUTO_OFF_TIMEOUT);

	if (test_and_clear_bit(HCI_SETUP, &hdev->dev_flags))
		mgmt_index_added(hdev);
}

static void hci_power_off(struct work_struct *work)
{
	struct hci_dev *hdev = container_of(work, struct hci_dev,
					    power_off.work);

	BT_DBG("%s", hdev->name);

	hci_dev_do_close(hdev);
}

static void hci_discov_off(struct work_struct *work)
{
	struct hci_dev *hdev;
	u8 scan = SCAN_PAGE;

	hdev = container_of(work, struct hci_dev, discov_off.work);

	BT_DBG("%s", hdev->name);

	hci_dev_lock(hdev);

	hci_send_cmd(hdev, HCI_OP_WRITE_SCAN_ENABLE, sizeof(scan), &scan);

	hdev->discov_timeout = 0;

	hci_dev_unlock(hdev);
}

int hci_uuids_clear(struct hci_dev *hdev)
{
	struct bt_uuid *uuid, *tmp;

	list_for_each_entry_safe(uuid, tmp, &hdev->uuids, list) {
		list_del(&uuid->list);
		kfree(uuid);
	}

	return 0;
}

int hci_link_keys_clear(struct hci_dev *hdev)
{
	struct list_head *p, *n;

	list_for_each_safe(p, n, &hdev->link_keys) {
		struct link_key *key;

		key = list_entry(p, struct link_key, list);

		list_del(p);
		kfree(key);
	}

	return 0;
}

int hci_smp_ltks_clear(struct hci_dev *hdev)
{
	struct smp_ltk *k, *tmp;

	list_for_each_entry_safe(k, tmp, &hdev->long_term_keys, list) {
		list_del(&k->list);
		kfree(k);
	}

	return 0;
}

struct link_key *hci_find_link_key(struct hci_dev *hdev, bdaddr_t *bdaddr)
{
	struct link_key *k;

	list_for_each_entry(k, &hdev->link_keys, list)
		if (bacmp(bdaddr, &k->bdaddr) == 0)
			return k;

	return NULL;
}

static bool hci_persistent_key(struct hci_dev *hdev, struct hci_conn *conn,
			       u8 key_type, u8 old_key_type)
{
	/* Legacy key */
	if (key_type < 0x03)
		return true;

	/* Debug keys are insecure so don't store them persistently */
	if (key_type == HCI_LK_DEBUG_COMBINATION)
		return false;

	/* Changed combination key and there's no previous one */
	if (key_type == HCI_LK_CHANGED_COMBINATION && old_key_type == 0xff)
		return false;

	/* Security mode 3 case */
	if (!conn)
		return true;

	/* Neither local nor remote side had no-bonding as requirement */
	if (conn->auth_type > 0x01 && conn->remote_auth > 0x01)
		return true;

	/* Local side had dedicated bonding as requirement */
	if (conn->auth_type == 0x02 || conn->auth_type == 0x03)
		return true;

	/* Remote side had dedicated bonding as requirement */
	if (conn->remote_auth == 0x02 || conn->remote_auth == 0x03)
		return true;

	/* If none of the above criteria match, then don't store the key
	 * persistently */
	return false;
}

struct smp_ltk *hci_find_ltk(struct hci_dev *hdev, __le16 ediv, u8 rand[8])
{
	struct smp_ltk *k;

	list_for_each_entry(k, &hdev->long_term_keys, list) {
		if (k->ediv != ediv ||
		    memcmp(rand, k->rand, sizeof(k->rand)))
			continue;

		return k;
	}

	return NULL;
}

struct smp_ltk *hci_find_ltk_by_addr(struct hci_dev *hdev, bdaddr_t *bdaddr,
				     u8 addr_type)
{
	struct smp_ltk *k;

	list_for_each_entry(k, &hdev->long_term_keys, list)
		if (addr_type == k->bdaddr_type &&
		    bacmp(bdaddr, &k->bdaddr) == 0)
			return k;

	return NULL;
}

int hci_add_link_key(struct hci_dev *hdev, struct hci_conn *conn, int new_key,
		     bdaddr_t *bdaddr, u8 *val, u8 type, u8 pin_len)
{
	struct link_key *key, *old_key;
	u8 old_key_type;
	bool persistent;

	old_key = hci_find_link_key(hdev, bdaddr);
	if (old_key) {
		old_key_type = old_key->type;
		key = old_key;
	} else {
		old_key_type = conn ? conn->key_type : 0xff;
		key = kzalloc(sizeof(*key), GFP_ATOMIC);
		if (!key)
			return -ENOMEM;
		list_add(&key->list, &hdev->link_keys);
	}

	BT_DBG("%s key for %pMR type %u", hdev->name, bdaddr, type);

	/* Some buggy controller combinations generate a changed
	 * combination key for legacy pairing even when there's no
	 * previous key */
	if (type == HCI_LK_CHANGED_COMBINATION &&
	    (!conn || conn->remote_auth == 0xff) && old_key_type == 0xff) {
		type = HCI_LK_COMBINATION;
		if (conn)
			conn->key_type = type;
	}

	bacpy(&key->bdaddr, bdaddr);
	memcpy(key->val, val, HCI_LINK_KEY_SIZE);
	key->pin_len = pin_len;

	if (type == HCI_LK_CHANGED_COMBINATION)
		key->type = old_key_type;
	else
		key->type = type;

	if (!new_key)
		return 0;

	persistent = hci_persistent_key(hdev, conn, type, old_key_type);

	mgmt_new_link_key(hdev, key, persistent);

	if (conn)
		conn->flush_key = !persistent;

	return 0;
}

int hci_add_ltk(struct hci_dev *hdev, bdaddr_t *bdaddr, u8 addr_type, u8 type,
		int new_key, u8 authenticated, u8 tk[16], u8 enc_size, __le16
		ediv, u8 rand[8])
{
	struct smp_ltk *key, *old_key;

	if (!(type & HCI_SMP_STK) && !(type & HCI_SMP_LTK))
		return 0;

	old_key = hci_find_ltk_by_addr(hdev, bdaddr, addr_type);
	if (old_key)
		key = old_key;
	else {
		key = kzalloc(sizeof(*key), GFP_ATOMIC);
		if (!key)
			return -ENOMEM;
		list_add(&key->list, &hdev->long_term_keys);
	}

	bacpy(&key->bdaddr, bdaddr);
	key->bdaddr_type = addr_type;
	memcpy(key->val, tk, sizeof(key->val));
	key->authenticated = authenticated;
	key->ediv = ediv;
	key->enc_size = enc_size;
	key->type = type;
	memcpy(key->rand, rand, sizeof(key->rand));

	if (!new_key)
		return 0;

	if (type & HCI_SMP_LTK)
		mgmt_new_ltk(hdev, key, 1);

	return 0;
}

int hci_remove_link_key(struct hci_dev *hdev, bdaddr_t *bdaddr)
{
	struct link_key *key;

	key = hci_find_link_key(hdev, bdaddr);
	if (!key)
		return -ENOENT;

	BT_DBG("%s removing %pMR", hdev->name, bdaddr);

	list_del(&key->list);
	kfree(key);

	return 0;
}

int hci_remove_ltk(struct hci_dev *hdev, bdaddr_t *bdaddr)
{
	struct smp_ltk *k, *tmp;

	list_for_each_entry_safe(k, tmp, &hdev->long_term_keys, list) {
		if (bacmp(bdaddr, &k->bdaddr))
			continue;

		BT_DBG("%s removing %pMR", hdev->name, bdaddr);

		list_del(&k->list);
		kfree(k);
	}

	return 0;
}

/* HCI command timer function */
static void hci_cmd_timeout(unsigned long arg)
{
	struct hci_dev *hdev = (void *) arg;

	if (hdev->sent_cmd) {
		struct hci_command_hdr *sent = (void *) hdev->sent_cmd->data;
		u16 opcode = __le16_to_cpu(sent->opcode);

		BT_ERR("%s command 0x%4.4x tx timeout", hdev->name, opcode);
	} else {
		BT_ERR("%s command tx timeout", hdev->name);
	}

	atomic_set(&hdev->cmd_cnt, 1);
	queue_work(hdev->workqueue, &hdev->cmd_work);
}

struct oob_data *hci_find_remote_oob_data(struct hci_dev *hdev,
					  bdaddr_t *bdaddr)
{
	struct oob_data *data;

	list_for_each_entry(data, &hdev->remote_oob_data, list)
		if (bacmp(bdaddr, &data->bdaddr) == 0)
			return data;

	return NULL;
}

int hci_remove_remote_oob_data(struct hci_dev *hdev, bdaddr_t *bdaddr)
{
	struct oob_data *data;

	data = hci_find_remote_oob_data(hdev, bdaddr);
	if (!data)
		return -ENOENT;

	BT_DBG("%s removing %pMR", hdev->name, bdaddr);

	list_del(&data->list);
	kfree(data);

	return 0;
}

int hci_remote_oob_data_clear(struct hci_dev *hdev)
{
	struct oob_data *data, *n;

	list_for_each_entry_safe(data, n, &hdev->remote_oob_data, list) {
		list_del(&data->list);
		kfree(data);
	}

	return 0;
}

int hci_add_remote_oob_data(struct hci_dev *hdev, bdaddr_t *bdaddr, u8 *hash,
			    u8 *randomizer)
{
	struct oob_data *data;

	data = hci_find_remote_oob_data(hdev, bdaddr);

	if (!data) {
		data = kmalloc(sizeof(*data), GFP_ATOMIC);
		if (!data)
			return -ENOMEM;

		bacpy(&data->bdaddr, bdaddr);
		list_add(&data->list, &hdev->remote_oob_data);
	}

	memcpy(data->hash, hash, sizeof(data->hash));
	memcpy(data->randomizer, randomizer, sizeof(data->randomizer));

	BT_DBG("%s for %pMR", hdev->name, bdaddr);

	return 0;
}

struct bdaddr_list *hci_blacklist_lookup(struct hci_dev *hdev, bdaddr_t *bdaddr)
{
	struct bdaddr_list *b;

	list_for_each_entry(b, &hdev->blacklist, list)
		if (bacmp(bdaddr, &b->bdaddr) == 0)
			return b;

	return NULL;
}

int hci_blacklist_clear(struct hci_dev *hdev)
{
	struct list_head *p, *n;

	list_for_each_safe(p, n, &hdev->blacklist) {
		struct bdaddr_list *b;

		b = list_entry(p, struct bdaddr_list, list);

		list_del(p);
		kfree(b);
	}

	return 0;
}

int hci_blacklist_add(struct hci_dev *hdev, bdaddr_t *bdaddr, u8 type)
{
	struct bdaddr_list *entry;

	if (bacmp(bdaddr, BDADDR_ANY) == 0)
		return -EBADF;

	if (hci_blacklist_lookup(hdev, bdaddr))
		return -EEXIST;

	entry = kzalloc(sizeof(struct bdaddr_list), GFP_KERNEL);
	if (!entry)
		return -ENOMEM;

	bacpy(&entry->bdaddr, bdaddr);

	list_add(&entry->list, &hdev->blacklist);

	return mgmt_device_blocked(hdev, bdaddr, type);
}

int hci_blacklist_del(struct hci_dev *hdev, bdaddr_t *bdaddr, u8 type)
{
	struct bdaddr_list *entry;

	if (bacmp(bdaddr, BDADDR_ANY) == 0)
		return hci_blacklist_clear(hdev);

	entry = hci_blacklist_lookup(hdev, bdaddr);
	if (!entry)
		return -ENOENT;

	list_del(&entry->list);
	kfree(entry);

	return mgmt_device_unblocked(hdev, bdaddr, type);
}

static void le_scan_param_req(struct hci_request *req, unsigned long opt)
{
	struct le_scan_params *param =  (struct le_scan_params *) opt;
	struct hci_cp_le_set_scan_param cp;

	memset(&cp, 0, sizeof(cp));
	cp.type = param->type;
	cp.interval = cpu_to_le16(param->interval);
	cp.window = cpu_to_le16(param->window);

	hci_req_add(req, HCI_OP_LE_SET_SCAN_PARAM, sizeof(cp), &cp);
}

static void le_scan_enable_req(struct hci_request *req, unsigned long opt)
{
	struct hci_cp_le_set_scan_enable cp;

	memset(&cp, 0, sizeof(cp));
	cp.enable = LE_SCAN_ENABLE;
	cp.filter_dup = LE_SCAN_FILTER_DUP_ENABLE;

	hci_req_add(req, HCI_OP_LE_SET_SCAN_ENABLE, sizeof(cp), &cp);
}

static int hci_do_le_scan(struct hci_dev *hdev, u8 type, u16 interval,
			  u16 window, int timeout)
{
	long timeo = msecs_to_jiffies(3000);
	struct le_scan_params param;
	int err;

	BT_DBG("%s", hdev->name);

	if (test_bit(HCI_LE_SCAN, &hdev->dev_flags))
		return -EINPROGRESS;

	param.type = type;
	param.interval = interval;
	param.window = window;

	hci_req_lock(hdev);

	err = __hci_req_sync(hdev, le_scan_param_req, (unsigned long) &param,
			     timeo);
	if (!err)
		err = __hci_req_sync(hdev, le_scan_enable_req, 0, timeo);

	hci_req_unlock(hdev);

	if (err < 0)
		return err;

	queue_delayed_work(hdev->workqueue, &hdev->le_scan_disable,
			   timeout);

	return 0;
}

int hci_cancel_le_scan(struct hci_dev *hdev)
{
	BT_DBG("%s", hdev->name);

	if (!test_bit(HCI_LE_SCAN, &hdev->dev_flags))
		return -EALREADY;

	if (cancel_delayed_work(&hdev->le_scan_disable)) {
		struct hci_cp_le_set_scan_enable cp;

		/* Send HCI command to disable LE Scan */
		memset(&cp, 0, sizeof(cp));
		hci_send_cmd(hdev, HCI_OP_LE_SET_SCAN_ENABLE, sizeof(cp), &cp);
	}

	return 0;
}

static void le_scan_disable_work(struct work_struct *work)
{
	struct hci_dev *hdev = container_of(work, struct hci_dev,
					    le_scan_disable.work);
	struct hci_cp_le_set_scan_enable cp;

	BT_DBG("%s", hdev->name);

	memset(&cp, 0, sizeof(cp));

	hci_send_cmd(hdev, HCI_OP_LE_SET_SCAN_ENABLE, sizeof(cp), &cp);
}

static void le_scan_work(struct work_struct *work)
{
	struct hci_dev *hdev = container_of(work, struct hci_dev, le_scan);
	struct le_scan_params *param = &hdev->le_scan_params;

	BT_DBG("%s", hdev->name);

	hci_do_le_scan(hdev, param->type, param->interval, param->window,
		       param->timeout);
}

int hci_le_scan(struct hci_dev *hdev, u8 type, u16 interval, u16 window,
		int timeout)
{
	struct le_scan_params *param = &hdev->le_scan_params;

	BT_DBG("%s", hdev->name);

	if (test_bit(HCI_LE_PERIPHERAL, &hdev->dev_flags))
		return -ENOTSUPP;

	if (work_busy(&hdev->le_scan))
		return -EINPROGRESS;

	param->type = type;
	param->interval = interval;
	param->window = window;
	param->timeout = timeout;

	queue_work(system_long_wq, &hdev->le_scan);

	return 0;
}

/* Alloc HCI device */
struct hci_dev *hci_alloc_dev(void)
{
	struct hci_dev *hdev;

	hdev = kzalloc(sizeof(struct hci_dev), GFP_KERNEL);
	if (!hdev)
		return NULL;

	hdev->pkt_type  = (HCI_DM1 | HCI_DH1 | HCI_HV1);
	hdev->esco_type = (ESCO_HV1);
	hdev->link_mode = (HCI_LM_ACCEPT);
	hdev->io_capability = 0x03; /* No Input No Output */
	hdev->inq_tx_power = HCI_TX_POWER_INVALID;
	hdev->adv_tx_power = HCI_TX_POWER_INVALID;

	hdev->sniff_max_interval = 800;
	hdev->sniff_min_interval = 80;

	mutex_init(&hdev->lock);
	mutex_init(&hdev->req_lock);

	INIT_LIST_HEAD(&hdev->mgmt_pending);
	INIT_LIST_HEAD(&hdev->blacklist);
	INIT_LIST_HEAD(&hdev->uuids);
	INIT_LIST_HEAD(&hdev->link_keys);
	INIT_LIST_HEAD(&hdev->long_term_keys);
	INIT_LIST_HEAD(&hdev->remote_oob_data);
	INIT_LIST_HEAD(&hdev->conn_hash.list);

	INIT_WORK(&hdev->rx_work, hci_rx_work);
	INIT_WORK(&hdev->cmd_work, hci_cmd_work);
	INIT_WORK(&hdev->tx_work, hci_tx_work);
	INIT_WORK(&hdev->power_on, hci_power_on);
	INIT_WORK(&hdev->le_scan, le_scan_work);

	INIT_DELAYED_WORK(&hdev->power_off, hci_power_off);
	INIT_DELAYED_WORK(&hdev->discov_off, hci_discov_off);
	INIT_DELAYED_WORK(&hdev->le_scan_disable, le_scan_disable_work);

	skb_queue_head_init(&hdev->rx_q);
	skb_queue_head_init(&hdev->cmd_q);
	skb_queue_head_init(&hdev->raw_q);

	init_waitqueue_head(&hdev->req_wait_q);

	setup_timer(&hdev->cmd_timer, hci_cmd_timeout, (unsigned long) hdev);

	hci_init_sysfs(hdev);
	discovery_init(hdev);

	return hdev;
}
EXPORT_SYMBOL(hci_alloc_dev);

/* Free HCI device */
void hci_free_dev(struct hci_dev *hdev)
{
	/* will free via device release */
	put_device(&hdev->dev);
}
EXPORT_SYMBOL(hci_free_dev);

/* Register HCI device */
int hci_register_dev(struct hci_dev *hdev)
{
	int id, error;

	if (!hdev->open || !hdev->close)
		return -EINVAL;

	/* Do not allow HCI_AMP devices to register at index 0,
	 * so the index can be used as the AMP controller ID.
	 */
	switch (hdev->dev_type) {
	case HCI_BREDR:
		id = ida_simple_get(&hci_index_ida, 0, 0, GFP_KERNEL);
		break;
	case HCI_AMP:
		id = ida_simple_get(&hci_index_ida, 1, 0, GFP_KERNEL);
		break;
	default:
		return -EINVAL;
	}

	if (id < 0)
		return id;

	sprintf(hdev->name, "hci%d", id);
	hdev->id = id;

	BT_DBG("%p name %s bus %d", hdev, hdev->name, hdev->bus);

	write_lock(&hci_dev_list_lock);
	list_add(&hdev->list, &hci_dev_list);
	write_unlock(&hci_dev_list_lock);

	hdev->workqueue = alloc_workqueue(hdev->name, WQ_HIGHPRI | WQ_UNBOUND |
					  WQ_MEM_RECLAIM, 1);
	if (!hdev->workqueue) {
		error = -ENOMEM;
		goto err;
	}

	hdev->req_workqueue = alloc_workqueue(hdev->name,
					      WQ_HIGHPRI | WQ_UNBOUND |
					      WQ_MEM_RECLAIM, 1);
	if (!hdev->req_workqueue) {
		destroy_workqueue(hdev->workqueue);
		error = -ENOMEM;
		goto err;
	}

	error = hci_add_sysfs(hdev);
	if (error < 0)
		goto err_wqueue;

	hdev->rfkill = rfkill_alloc(hdev->name, &hdev->dev,
				    RFKILL_TYPE_BLUETOOTH, &hci_rfkill_ops,
				    hdev);
	if (hdev->rfkill) {
		if (rfkill_register(hdev->rfkill) < 0) {
			rfkill_destroy(hdev->rfkill);
			hdev->rfkill = NULL;
		}
	}

	set_bit(HCI_SETUP, &hdev->dev_flags);

	if (hdev->dev_type != HCI_AMP)
		set_bit(HCI_AUTO_OFF, &hdev->dev_flags);

	hci_notify(hdev, HCI_DEV_REG);
	hci_dev_hold(hdev);

	queue_work(hdev->req_workqueue, &hdev->power_on);

	return id;

err_wqueue:
	destroy_workqueue(hdev->workqueue);
	destroy_workqueue(hdev->req_workqueue);
err:
	ida_simple_remove(&hci_index_ida, hdev->id);
	write_lock(&hci_dev_list_lock);
	list_del(&hdev->list);
	write_unlock(&hci_dev_list_lock);

	return error;
}
EXPORT_SYMBOL(hci_register_dev);

/* Unregister HCI device */
void hci_unregister_dev(struct hci_dev *hdev)
{
	int i, id;

	BT_DBG("%p name %s bus %d", hdev, hdev->name, hdev->bus);

	set_bit(HCI_UNREGISTER, &hdev->dev_flags);

	id = hdev->id;

	write_lock(&hci_dev_list_lock);
	list_del(&hdev->list);
	write_unlock(&hci_dev_list_lock);

	hci_dev_do_close(hdev);

	for (i = 0; i < NUM_REASSEMBLY; i++)
		kfree_skb(hdev->reassembly[i]);

	cancel_work_sync(&hdev->power_on);

	if (!test_bit(HCI_INIT, &hdev->flags) &&
	    !test_bit(HCI_SETUP, &hdev->dev_flags)) {
		hci_dev_lock(hdev);
		mgmt_index_removed(hdev);
		hci_dev_unlock(hdev);
	}

	/* mgmt_index_removed should take care of emptying the
	 * pending list */
	BUG_ON(!list_empty(&hdev->mgmt_pending));

	hci_notify(hdev, HCI_DEV_UNREG);

	if (hdev->rfkill) {
		rfkill_unregister(hdev->rfkill);
		rfkill_destroy(hdev->rfkill);
	}

	hci_del_sysfs(hdev);

	destroy_workqueue(hdev->workqueue);
	destroy_workqueue(hdev->req_workqueue);

	hci_dev_lock(hdev);
	hci_blacklist_clear(hdev);
	hci_uuids_clear(hdev);
	hci_link_keys_clear(hdev);
	hci_smp_ltks_clear(hdev);
	hci_remote_oob_data_clear(hdev);
	hci_dev_unlock(hdev);

	hci_dev_put(hdev);

	ida_simple_remove(&hci_index_ida, id);
}
EXPORT_SYMBOL(hci_unregister_dev);

/* Suspend HCI device */
int hci_suspend_dev(struct hci_dev *hdev)
{
	hci_notify(hdev, HCI_DEV_SUSPEND);
	return 0;
}
EXPORT_SYMBOL(hci_suspend_dev);

/* Resume HCI device */
int hci_resume_dev(struct hci_dev *hdev)
{
	hci_notify(hdev, HCI_DEV_RESUME);
	return 0;
}
EXPORT_SYMBOL(hci_resume_dev);

/* Receive frame from HCI drivers */
int hci_recv_frame(struct sk_buff *skb)
{
	struct hci_dev *hdev = (struct hci_dev *) skb->dev;
	if (!hdev || (!test_bit(HCI_UP, &hdev->flags)
		      && !test_bit(HCI_INIT, &hdev->flags))) {
		kfree_skb(skb);
		return -ENXIO;
	}

	/* Incoming skb */
	bt_cb(skb)->incoming = 1;

	/* Time stamp */
	__net_timestamp(skb);

	skb_queue_tail(&hdev->rx_q, skb);
	queue_work(hdev->workqueue, &hdev->rx_work);

	return 0;
}
EXPORT_SYMBOL(hci_recv_frame);

static int hci_reassembly(struct hci_dev *hdev, int type, void *data,
			  int count, __u8 index)
{
	int len = 0;
	int hlen = 0;
	int remain = count;
	struct sk_buff *skb;
	struct bt_skb_cb *scb;

	if ((type < HCI_ACLDATA_PKT || type > HCI_EVENT_PKT) ||
	    index >= NUM_REASSEMBLY)
		return -EILSEQ;

	skb = hdev->reassembly[index];

	if (!skb) {
		switch (type) {
		case HCI_ACLDATA_PKT:
			len = HCI_MAX_FRAME_SIZE;
			hlen = HCI_ACL_HDR_SIZE;
			break;
		case HCI_EVENT_PKT:
			len = HCI_MAX_EVENT_SIZE;
			hlen = HCI_EVENT_HDR_SIZE;
			break;
		case HCI_SCODATA_PKT:
			len = HCI_MAX_SCO_SIZE;
			hlen = HCI_SCO_HDR_SIZE;
			break;
		}

		skb = bt_skb_alloc(len, GFP_ATOMIC);
		if (!skb)
			return -ENOMEM;

		scb = (void *) skb->cb;
		scb->expect = hlen;
		scb->pkt_type = type;

		skb->dev = (void *) hdev;
		hdev->reassembly[index] = skb;
	}

	while (count) {
		scb = (void *) skb->cb;
		len = min_t(uint, scb->expect, count);

		memcpy(skb_put(skb, len), data, len);

		count -= len;
		data += len;
		scb->expect -= len;
		remain = count;

		switch (type) {
		case HCI_EVENT_PKT:
			if (skb->len == HCI_EVENT_HDR_SIZE) {
				struct hci_event_hdr *h = hci_event_hdr(skb);
				scb->expect = h->plen;

				if (skb_tailroom(skb) < scb->expect) {
					kfree_skb(skb);
					hdev->reassembly[index] = NULL;
					return -ENOMEM;
				}
			}
			break;

		case HCI_ACLDATA_PKT:
			if (skb->len  == HCI_ACL_HDR_SIZE) {
				struct hci_acl_hdr *h = hci_acl_hdr(skb);
				scb->expect = __le16_to_cpu(h->dlen);

				if (skb_tailroom(skb) < scb->expect) {
					kfree_skb(skb);
					hdev->reassembly[index] = NULL;
					return -ENOMEM;
				}
			}
			break;

		case HCI_SCODATA_PKT:
			if (skb->len == HCI_SCO_HDR_SIZE) {
				struct hci_sco_hdr *h = hci_sco_hdr(skb);
				scb->expect = h->dlen;

				if (skb_tailroom(skb) < scb->expect) {
					kfree_skb(skb);
					hdev->reassembly[index] = NULL;
					return -ENOMEM;
				}
			}
			break;
		}

		if (scb->expect == 0) {
			/* Complete frame */

			bt_cb(skb)->pkt_type = type;
			hci_recv_frame(skb);

			hdev->reassembly[index] = NULL;
			return remain;
		}
	}

	return remain;
}

int hci_recv_fragment(struct hci_dev *hdev, int type, void *data, int count)
{
	int rem = 0;

	if (type < HCI_ACLDATA_PKT || type > HCI_EVENT_PKT)
		return -EILSEQ;

	while (count) {
		rem = hci_reassembly(hdev, type, data, count, type - 1);
		if (rem < 0)
			return rem;

		data += (count - rem);
		count = rem;
	}

	return rem;
}
EXPORT_SYMBOL(hci_recv_fragment);

#define STREAM_REASSEMBLY 0

int hci_recv_stream_fragment(struct hci_dev *hdev, void *data, int count)
{
	int type;
	int rem = 0;

	while (count) {
		struct sk_buff *skb = hdev->reassembly[STREAM_REASSEMBLY];

		if (!skb) {
			struct { char type; } *pkt;

			/* Start of the frame */
			pkt = data;
			type = pkt->type;

			data++;
			count--;
		} else
			type = bt_cb(skb)->pkt_type;

		rem = hci_reassembly(hdev, type, data, count,
				     STREAM_REASSEMBLY);
		if (rem < 0)
			return rem;

		data += (count - rem);
		count = rem;
	}

	return rem;
}
EXPORT_SYMBOL(hci_recv_stream_fragment);

/* ---- Interface to upper protocols ---- */

int hci_register_cb(struct hci_cb *cb)
{
	BT_DBG("%p name %s", cb, cb->name);

	write_lock(&hci_cb_list_lock);
	list_add(&cb->list, &hci_cb_list);
	write_unlock(&hci_cb_list_lock);

	return 0;
}
EXPORT_SYMBOL(hci_register_cb);

int hci_unregister_cb(struct hci_cb *cb)
{
	BT_DBG("%p name %s", cb, cb->name);

	write_lock(&hci_cb_list_lock);
	list_del(&cb->list);
	write_unlock(&hci_cb_list_lock);

	return 0;
}
EXPORT_SYMBOL(hci_unregister_cb);

static int hci_send_frame(struct sk_buff *skb)
{
	struct hci_dev *hdev = (struct hci_dev *) skb->dev;

	if (!hdev) {
		kfree_skb(skb);
		return -ENODEV;
	}

	BT_DBG("%s type %d len %d", hdev->name, bt_cb(skb)->pkt_type, skb->len);

	/* Time stamp */
	__net_timestamp(skb);

	/* Send copy to monitor */
	hci_send_to_monitor(hdev, skb);

	if (atomic_read(&hdev->promisc)) {
		/* Send copy to the sockets */
		hci_send_to_sock(hdev, skb);
	}

	/* Get rid of skb owner, prior to sending to the driver. */
	skb_orphan(skb);

	return hdev->send(skb);
}

void hci_req_init(struct hci_request *req, struct hci_dev *hdev)
{
	skb_queue_head_init(&req->cmd_q);
	req->hdev = hdev;
	req->err = 0;
}

int hci_req_run(struct hci_request *req, hci_req_complete_t complete)
{
	struct hci_dev *hdev = req->hdev;
	struct sk_buff *skb;
	unsigned long flags;

	BT_DBG("length %u", skb_queue_len(&req->cmd_q));

	/* If an error occured during request building, remove all HCI
	 * commands queued on the HCI request queue.
	 */
	if (req->err) {
		skb_queue_purge(&req->cmd_q);
		return req->err;
	}

	/* Do not allow empty requests */
	if (skb_queue_empty(&req->cmd_q))
		return -ENODATA;

	skb = skb_peek_tail(&req->cmd_q);
	bt_cb(skb)->req.complete = complete;

	spin_lock_irqsave(&hdev->cmd_q.lock, flags);
	skb_queue_splice_tail(&req->cmd_q, &hdev->cmd_q);
	spin_unlock_irqrestore(&hdev->cmd_q.lock, flags);

	queue_work(hdev->workqueue, &hdev->cmd_work);

	return 0;
}

static struct sk_buff *hci_prepare_cmd(struct hci_dev *hdev, u16 opcode,
				       u32 plen, void *param)
{
	int len = HCI_COMMAND_HDR_SIZE + plen;
	struct hci_command_hdr *hdr;
	struct sk_buff *skb;

	skb = bt_skb_alloc(len, GFP_ATOMIC);
	if (!skb)
		return NULL;

	hdr = (struct hci_command_hdr *) skb_put(skb, HCI_COMMAND_HDR_SIZE);
	hdr->opcode = cpu_to_le16(opcode);
	hdr->plen   = plen;

	if (plen)
		memcpy(skb_put(skb, plen), param, plen);

	BT_DBG("skb len %d", skb->len);

	bt_cb(skb)->pkt_type = HCI_COMMAND_PKT;
	skb->dev = (void *) hdev;

	return skb;
}

/* Send HCI command */
int hci_send_cmd(struct hci_dev *hdev, __u16 opcode, __u32 plen, void *param)
{
	struct sk_buff *skb;

	BT_DBG("%s opcode 0x%4.4x plen %d", hdev->name, opcode, plen);

	skb = hci_prepare_cmd(hdev, opcode, plen, param);
	if (!skb) {
		BT_ERR("%s no memory for command", hdev->name);
		return -ENOMEM;
	}

	/* Stand-alone HCI commands must be flaged as
	 * single-command requests.
	 */
	bt_cb(skb)->req.start = true;

	skb_queue_tail(&hdev->cmd_q, skb);
	queue_work(hdev->workqueue, &hdev->cmd_work);

	return 0;
}

/* Queue a command to an asynchronous HCI request */
<<<<<<< HEAD
void hci_req_add(struct hci_request *req, u16 opcode, u32 plen, void *param)
=======
void hci_req_add_ev(struct hci_request *req, u16 opcode, u32 plen, void *param,
		    u8 event)
>>>>>>> b006ed54
{
	struct hci_dev *hdev = req->hdev;
	struct sk_buff *skb;

	BT_DBG("%s opcode 0x%4.4x plen %d", hdev->name, opcode, plen);

	/* If an error occured during request building, there is no point in
	 * queueing the HCI command. We can simply return.
	 */
	if (req->err)
		return;

	skb = hci_prepare_cmd(hdev, opcode, plen, param);
	if (!skb) {
		BT_ERR("%s no memory for command (opcode 0x%4.4x)",
		       hdev->name, opcode);
		req->err = -ENOMEM;
		return;
	}

	if (skb_queue_empty(&req->cmd_q))
		bt_cb(skb)->req.start = true;

<<<<<<< HEAD
	skb_queue_tail(&req->cmd_q, skb);
}

=======
	bt_cb(skb)->req.event = event;

	skb_queue_tail(&req->cmd_q, skb);
}

void hci_req_add(struct hci_request *req, u16 opcode, u32 plen, void *param)
{
	hci_req_add_ev(req, opcode, plen, param, 0);
}

>>>>>>> b006ed54
/* Get data from the previously sent command */
void *hci_sent_cmd_data(struct hci_dev *hdev, __u16 opcode)
{
	struct hci_command_hdr *hdr;

	if (!hdev->sent_cmd)
		return NULL;

	hdr = (void *) hdev->sent_cmd->data;

	if (hdr->opcode != cpu_to_le16(opcode))
		return NULL;

	BT_DBG("%s opcode 0x%4.4x", hdev->name, opcode);

	return hdev->sent_cmd->data + HCI_COMMAND_HDR_SIZE;
}

/* Send ACL data */
static void hci_add_acl_hdr(struct sk_buff *skb, __u16 handle, __u16 flags)
{
	struct hci_acl_hdr *hdr;
	int len = skb->len;

	skb_push(skb, HCI_ACL_HDR_SIZE);
	skb_reset_transport_header(skb);
	hdr = (struct hci_acl_hdr *)skb_transport_header(skb);
	hdr->handle = cpu_to_le16(hci_handle_pack(handle, flags));
	hdr->dlen   = cpu_to_le16(len);
}

static void hci_queue_acl(struct hci_chan *chan, struct sk_buff_head *queue,
			  struct sk_buff *skb, __u16 flags)
{
	struct hci_conn *conn = chan->conn;
	struct hci_dev *hdev = conn->hdev;
	struct sk_buff *list;

	skb->len = skb_headlen(skb);
	skb->data_len = 0;

	bt_cb(skb)->pkt_type = HCI_ACLDATA_PKT;

	switch (hdev->dev_type) {
	case HCI_BREDR:
		hci_add_acl_hdr(skb, conn->handle, flags);
		break;
	case HCI_AMP:
		hci_add_acl_hdr(skb, chan->handle, flags);
		break;
	default:
		BT_ERR("%s unknown dev_type %d", hdev->name, hdev->dev_type);
		return;
	}

	list = skb_shinfo(skb)->frag_list;
	if (!list) {
		/* Non fragmented */
		BT_DBG("%s nonfrag skb %p len %d", hdev->name, skb, skb->len);

		skb_queue_tail(queue, skb);
	} else {
		/* Fragmented */
		BT_DBG("%s frag %p len %d", hdev->name, skb, skb->len);

		skb_shinfo(skb)->frag_list = NULL;

		/* Queue all fragments atomically */
		spin_lock(&queue->lock);

		__skb_queue_tail(queue, skb);

		flags &= ~ACL_START;
		flags |= ACL_CONT;
		do {
			skb = list; list = list->next;

			skb->dev = (void *) hdev;
			bt_cb(skb)->pkt_type = HCI_ACLDATA_PKT;
			hci_add_acl_hdr(skb, conn->handle, flags);

			BT_DBG("%s frag %p len %d", hdev->name, skb, skb->len);

			__skb_queue_tail(queue, skb);
		} while (list);

		spin_unlock(&queue->lock);
	}
}

void hci_send_acl(struct hci_chan *chan, struct sk_buff *skb, __u16 flags)
{
	struct hci_dev *hdev = chan->conn->hdev;

	BT_DBG("%s chan %p flags 0x%4.4x", hdev->name, chan, flags);

	skb->dev = (void *) hdev;

	hci_queue_acl(chan, &chan->data_q, skb, flags);

	queue_work(hdev->workqueue, &hdev->tx_work);
}

/* Send SCO data */
void hci_send_sco(struct hci_conn *conn, struct sk_buff *skb)
{
	struct hci_dev *hdev = conn->hdev;
	struct hci_sco_hdr hdr;

	BT_DBG("%s len %d", hdev->name, skb->len);

	hdr.handle = cpu_to_le16(conn->handle);
	hdr.dlen   = skb->len;

	skb_push(skb, HCI_SCO_HDR_SIZE);
	skb_reset_transport_header(skb);
	memcpy(skb_transport_header(skb), &hdr, HCI_SCO_HDR_SIZE);

	skb->dev = (void *) hdev;
	bt_cb(skb)->pkt_type = HCI_SCODATA_PKT;

	skb_queue_tail(&conn->data_q, skb);
	queue_work(hdev->workqueue, &hdev->tx_work);
}

/* ---- HCI TX task (outgoing data) ---- */

/* HCI Connection scheduler */
static struct hci_conn *hci_low_sent(struct hci_dev *hdev, __u8 type,
				     int *quote)
{
	struct hci_conn_hash *h = &hdev->conn_hash;
	struct hci_conn *conn = NULL, *c;
	unsigned int num = 0, min = ~0;

	/* We don't have to lock device here. Connections are always
	 * added and removed with TX task disabled. */

	rcu_read_lock();

	list_for_each_entry_rcu(c, &h->list, list) {
		if (c->type != type || skb_queue_empty(&c->data_q))
			continue;

		if (c->state != BT_CONNECTED && c->state != BT_CONFIG)
			continue;

		num++;

		if (c->sent < min) {
			min  = c->sent;
			conn = c;
		}

		if (hci_conn_num(hdev, type) == num)
			break;
	}

	rcu_read_unlock();

	if (conn) {
		int cnt, q;

		switch (conn->type) {
		case ACL_LINK:
			cnt = hdev->acl_cnt;
			break;
		case SCO_LINK:
		case ESCO_LINK:
			cnt = hdev->sco_cnt;
			break;
		case LE_LINK:
			cnt = hdev->le_mtu ? hdev->le_cnt : hdev->acl_cnt;
			break;
		default:
			cnt = 0;
			BT_ERR("Unknown link type");
		}

		q = cnt / num;
		*quote = q ? q : 1;
	} else
		*quote = 0;

	BT_DBG("conn %p quote %d", conn, *quote);
	return conn;
}

static void hci_link_tx_to(struct hci_dev *hdev, __u8 type)
{
	struct hci_conn_hash *h = &hdev->conn_hash;
	struct hci_conn *c;

	BT_ERR("%s link tx timeout", hdev->name);

	rcu_read_lock();

	/* Kill stalled connections */
	list_for_each_entry_rcu(c, &h->list, list) {
		if (c->type == type && c->sent) {
			BT_ERR("%s killing stalled connection %pMR",
			       hdev->name, &c->dst);
			hci_disconnect(c, HCI_ERROR_REMOTE_USER_TERM);
		}
	}

	rcu_read_unlock();
}

static struct hci_chan *hci_chan_sent(struct hci_dev *hdev, __u8 type,
				      int *quote)
{
	struct hci_conn_hash *h = &hdev->conn_hash;
	struct hci_chan *chan = NULL;
	unsigned int num = 0, min = ~0, cur_prio = 0;
	struct hci_conn *conn;
	int cnt, q, conn_num = 0;

	BT_DBG("%s", hdev->name);

	rcu_read_lock();

	list_for_each_entry_rcu(conn, &h->list, list) {
		struct hci_chan *tmp;

		if (conn->type != type)
			continue;

		if (conn->state != BT_CONNECTED && conn->state != BT_CONFIG)
			continue;

		conn_num++;

		list_for_each_entry_rcu(tmp, &conn->chan_list, list) {
			struct sk_buff *skb;

			if (skb_queue_empty(&tmp->data_q))
				continue;

			skb = skb_peek(&tmp->data_q);
			if (skb->priority < cur_prio)
				continue;

			if (skb->priority > cur_prio) {
				num = 0;
				min = ~0;
				cur_prio = skb->priority;
			}

			num++;

			if (conn->sent < min) {
				min  = conn->sent;
				chan = tmp;
			}
		}

		if (hci_conn_num(hdev, type) == conn_num)
			break;
	}

	rcu_read_unlock();

	if (!chan)
		return NULL;

	switch (chan->conn->type) {
	case ACL_LINK:
		cnt = hdev->acl_cnt;
		break;
	case AMP_LINK:
		cnt = hdev->block_cnt;
		break;
	case SCO_LINK:
	case ESCO_LINK:
		cnt = hdev->sco_cnt;
		break;
	case LE_LINK:
		cnt = hdev->le_mtu ? hdev->le_cnt : hdev->acl_cnt;
		break;
	default:
		cnt = 0;
		BT_ERR("Unknown link type");
	}

	q = cnt / num;
	*quote = q ? q : 1;
	BT_DBG("chan %p quote %d", chan, *quote);
	return chan;
}

static void hci_prio_recalculate(struct hci_dev *hdev, __u8 type)
{
	struct hci_conn_hash *h = &hdev->conn_hash;
	struct hci_conn *conn;
	int num = 0;

	BT_DBG("%s", hdev->name);

	rcu_read_lock();

	list_for_each_entry_rcu(conn, &h->list, list) {
		struct hci_chan *chan;

		if (conn->type != type)
			continue;

		if (conn->state != BT_CONNECTED && conn->state != BT_CONFIG)
			continue;

		num++;

		list_for_each_entry_rcu(chan, &conn->chan_list, list) {
			struct sk_buff *skb;

			if (chan->sent) {
				chan->sent = 0;
				continue;
			}

			if (skb_queue_empty(&chan->data_q))
				continue;

			skb = skb_peek(&chan->data_q);
			if (skb->priority >= HCI_PRIO_MAX - 1)
				continue;

			skb->priority = HCI_PRIO_MAX - 1;

			BT_DBG("chan %p skb %p promoted to %d", chan, skb,
			       skb->priority);
		}

		if (hci_conn_num(hdev, type) == num)
			break;
	}

	rcu_read_unlock();

}

static inline int __get_blocks(struct hci_dev *hdev, struct sk_buff *skb)
{
	/* Calculate count of blocks used by this packet */
	return DIV_ROUND_UP(skb->len - HCI_ACL_HDR_SIZE, hdev->block_len);
}

static void __check_timeout(struct hci_dev *hdev, unsigned int cnt)
{
	if (!test_bit(HCI_RAW, &hdev->flags)) {
		/* ACL tx timeout must be longer than maximum
		 * link supervision timeout (40.9 seconds) */
		if (!cnt && time_after(jiffies, hdev->acl_last_tx +
				       HCI_ACL_TX_TIMEOUT))
			hci_link_tx_to(hdev, ACL_LINK);
	}
}

static void hci_sched_acl_pkt(struct hci_dev *hdev)
{
	unsigned int cnt = hdev->acl_cnt;
	struct hci_chan *chan;
	struct sk_buff *skb;
	int quote;

	__check_timeout(hdev, cnt);

	while (hdev->acl_cnt &&
	       (chan = hci_chan_sent(hdev, ACL_LINK, &quote))) {
		u32 priority = (skb_peek(&chan->data_q))->priority;
		while (quote-- && (skb = skb_peek(&chan->data_q))) {
			BT_DBG("chan %p skb %p len %d priority %u", chan, skb,
			       skb->len, skb->priority);

			/* Stop if priority has changed */
			if (skb->priority < priority)
				break;

			skb = skb_dequeue(&chan->data_q);

			hci_conn_enter_active_mode(chan->conn,
						   bt_cb(skb)->force_active);

			hci_send_frame(skb);
			hdev->acl_last_tx = jiffies;

			hdev->acl_cnt--;
			chan->sent++;
			chan->conn->sent++;
		}
	}

	if (cnt != hdev->acl_cnt)
		hci_prio_recalculate(hdev, ACL_LINK);
}

static void hci_sched_acl_blk(struct hci_dev *hdev)
{
	unsigned int cnt = hdev->block_cnt;
	struct hci_chan *chan;
	struct sk_buff *skb;
	int quote;
	u8 type;

	__check_timeout(hdev, cnt);

	BT_DBG("%s", hdev->name);

	if (hdev->dev_type == HCI_AMP)
		type = AMP_LINK;
	else
		type = ACL_LINK;

	while (hdev->block_cnt > 0 &&
	       (chan = hci_chan_sent(hdev, type, &quote))) {
		u32 priority = (skb_peek(&chan->data_q))->priority;
		while (quote > 0 && (skb = skb_peek(&chan->data_q))) {
			int blocks;

			BT_DBG("chan %p skb %p len %d priority %u", chan, skb,
			       skb->len, skb->priority);

			/* Stop if priority has changed */
			if (skb->priority < priority)
				break;

			skb = skb_dequeue(&chan->data_q);

			blocks = __get_blocks(hdev, skb);
			if (blocks > hdev->block_cnt)
				return;

			hci_conn_enter_active_mode(chan->conn,
						   bt_cb(skb)->force_active);

			hci_send_frame(skb);
			hdev->acl_last_tx = jiffies;

			hdev->block_cnt -= blocks;
			quote -= blocks;

			chan->sent += blocks;
			chan->conn->sent += blocks;
		}
	}

	if (cnt != hdev->block_cnt)
		hci_prio_recalculate(hdev, type);
}

static void hci_sched_acl(struct hci_dev *hdev)
{
	BT_DBG("%s", hdev->name);

	/* No ACL link over BR/EDR controller */
	if (!hci_conn_num(hdev, ACL_LINK) && hdev->dev_type == HCI_BREDR)
		return;

	/* No AMP link over AMP controller */
	if (!hci_conn_num(hdev, AMP_LINK) && hdev->dev_type == HCI_AMP)
		return;

	switch (hdev->flow_ctl_mode) {
	case HCI_FLOW_CTL_MODE_PACKET_BASED:
		hci_sched_acl_pkt(hdev);
		break;

	case HCI_FLOW_CTL_MODE_BLOCK_BASED:
		hci_sched_acl_blk(hdev);
		break;
	}
}

/* Schedule SCO */
static void hci_sched_sco(struct hci_dev *hdev)
{
	struct hci_conn *conn;
	struct sk_buff *skb;
	int quote;

	BT_DBG("%s", hdev->name);

	if (!hci_conn_num(hdev, SCO_LINK))
		return;

	while (hdev->sco_cnt && (conn = hci_low_sent(hdev, SCO_LINK, &quote))) {
		while (quote-- && (skb = skb_dequeue(&conn->data_q))) {
			BT_DBG("skb %p len %d", skb, skb->len);
			hci_send_frame(skb);

			conn->sent++;
			if (conn->sent == ~0)
				conn->sent = 0;
		}
	}
}

static void hci_sched_esco(struct hci_dev *hdev)
{
	struct hci_conn *conn;
	struct sk_buff *skb;
	int quote;

	BT_DBG("%s", hdev->name);

	if (!hci_conn_num(hdev, ESCO_LINK))
		return;

	while (hdev->sco_cnt && (conn = hci_low_sent(hdev, ESCO_LINK,
						     &quote))) {
		while (quote-- && (skb = skb_dequeue(&conn->data_q))) {
			BT_DBG("skb %p len %d", skb, skb->len);
			hci_send_frame(skb);

			conn->sent++;
			if (conn->sent == ~0)
				conn->sent = 0;
		}
	}
}

static void hci_sched_le(struct hci_dev *hdev)
{
	struct hci_chan *chan;
	struct sk_buff *skb;
	int quote, cnt, tmp;

	BT_DBG("%s", hdev->name);

	if (!hci_conn_num(hdev, LE_LINK))
		return;

	if (!test_bit(HCI_RAW, &hdev->flags)) {
		/* LE tx timeout must be longer than maximum
		 * link supervision timeout (40.9 seconds) */
		if (!hdev->le_cnt && hdev->le_pkts &&
		    time_after(jiffies, hdev->le_last_tx + HZ * 45))
			hci_link_tx_to(hdev, LE_LINK);
	}

	cnt = hdev->le_pkts ? hdev->le_cnt : hdev->acl_cnt;
	tmp = cnt;
	while (cnt && (chan = hci_chan_sent(hdev, LE_LINK, &quote))) {
		u32 priority = (skb_peek(&chan->data_q))->priority;
		while (quote-- && (skb = skb_peek(&chan->data_q))) {
			BT_DBG("chan %p skb %p len %d priority %u", chan, skb,
			       skb->len, skb->priority);

			/* Stop if priority has changed */
			if (skb->priority < priority)
				break;

			skb = skb_dequeue(&chan->data_q);

			hci_send_frame(skb);
			hdev->le_last_tx = jiffies;

			cnt--;
			chan->sent++;
			chan->conn->sent++;
		}
	}

	if (hdev->le_pkts)
		hdev->le_cnt = cnt;
	else
		hdev->acl_cnt = cnt;

	if (cnt != tmp)
		hci_prio_recalculate(hdev, LE_LINK);
}

static void hci_tx_work(struct work_struct *work)
{
	struct hci_dev *hdev = container_of(work, struct hci_dev, tx_work);
	struct sk_buff *skb;

	BT_DBG("%s acl %d sco %d le %d", hdev->name, hdev->acl_cnt,
	       hdev->sco_cnt, hdev->le_cnt);

	/* Schedule queues and send stuff to HCI driver */

	hci_sched_acl(hdev);

	hci_sched_sco(hdev);

	hci_sched_esco(hdev);

	hci_sched_le(hdev);

	/* Send next queued raw (unknown type) packet */
	while ((skb = skb_dequeue(&hdev->raw_q)))
		hci_send_frame(skb);
}

/* ----- HCI RX task (incoming data processing) ----- */

/* ACL data packet */
static void hci_acldata_packet(struct hci_dev *hdev, struct sk_buff *skb)
{
	struct hci_acl_hdr *hdr = (void *) skb->data;
	struct hci_conn *conn;
	__u16 handle, flags;

	skb_pull(skb, HCI_ACL_HDR_SIZE);

	handle = __le16_to_cpu(hdr->handle);
	flags  = hci_flags(handle);
	handle = hci_handle(handle);

	BT_DBG("%s len %d handle 0x%4.4x flags 0x%4.4x", hdev->name, skb->len,
	       handle, flags);

	hdev->stat.acl_rx++;

	hci_dev_lock(hdev);
	conn = hci_conn_hash_lookup_handle(hdev, handle);
	hci_dev_unlock(hdev);

	if (conn) {
		hci_conn_enter_active_mode(conn, BT_POWER_FORCE_ACTIVE_OFF);

		/* Send to upper protocol */
		l2cap_recv_acldata(conn, skb, flags);
		return;
	} else {
		BT_ERR("%s ACL packet for unknown connection handle %d",
		       hdev->name, handle);
	}

	kfree_skb(skb);
}

/* SCO data packet */
static void hci_scodata_packet(struct hci_dev *hdev, struct sk_buff *skb)
{
	struct hci_sco_hdr *hdr = (void *) skb->data;
	struct hci_conn *conn;
	__u16 handle;

	skb_pull(skb, HCI_SCO_HDR_SIZE);

	handle = __le16_to_cpu(hdr->handle);

	BT_DBG("%s len %d handle 0x%4.4x", hdev->name, skb->len, handle);

	hdev->stat.sco_rx++;

	hci_dev_lock(hdev);
	conn = hci_conn_hash_lookup_handle(hdev, handle);
	hci_dev_unlock(hdev);

	if (conn) {
		/* Send to upper protocol */
		sco_recv_scodata(conn, skb);
		return;
	} else {
		BT_ERR("%s SCO packet for unknown connection handle %d",
		       hdev->name, handle);
	}

	kfree_skb(skb);
}

static bool hci_req_is_complete(struct hci_dev *hdev)
{
	struct sk_buff *skb;

	skb = skb_peek(&hdev->cmd_q);
	if (!skb)
		return true;

	return bt_cb(skb)->req.start;
}

static void hci_resend_last(struct hci_dev *hdev)
{
	struct hci_command_hdr *sent;
	struct sk_buff *skb;
	u16 opcode;

	if (!hdev->sent_cmd)
		return;

	sent = (void *) hdev->sent_cmd->data;
	opcode = __le16_to_cpu(sent->opcode);
	if (opcode == HCI_OP_RESET)
		return;

	skb = skb_clone(hdev->sent_cmd, GFP_KERNEL);
	if (!skb)
		return;

	skb_queue_head(&hdev->cmd_q, skb);
	queue_work(hdev->workqueue, &hdev->cmd_work);
}

void hci_req_cmd_complete(struct hci_dev *hdev, u16 opcode, u8 status)
{
	hci_req_complete_t req_complete = NULL;
	struct sk_buff *skb;
	unsigned long flags;

	BT_DBG("opcode 0x%04x status 0x%02x", opcode, status);

	/* If the completed command doesn't match the last one that was
	 * sent we need to do special handling of it.
	 */
	if (!hci_sent_cmd_data(hdev, opcode)) {
		/* Some CSR based controllers generate a spontaneous
		 * reset complete event during init and any pending
		 * command will never be completed. In such a case we
		 * need to resend whatever was the last sent
		 * command.
		 */
		if (test_bit(HCI_INIT, &hdev->flags) && opcode == HCI_OP_RESET)
			hci_resend_last(hdev);

		return;
	}

	/* If the command succeeded and there's still more commands in
	 * this request the request is not yet complete.
	 */
	if (!status && !hci_req_is_complete(hdev))
		return;

	/* If this was the last command in a request the complete
	 * callback would be found in hdev->sent_cmd instead of the
	 * command queue (hdev->cmd_q).
	 */
	if (hdev->sent_cmd) {
		req_complete = bt_cb(hdev->sent_cmd)->req.complete;
		if (req_complete)
			goto call_complete;
	}

	/* Remove all pending commands belonging to this request */
	spin_lock_irqsave(&hdev->cmd_q.lock, flags);
	while ((skb = __skb_dequeue(&hdev->cmd_q))) {
		if (bt_cb(skb)->req.start) {
			__skb_queue_head(&hdev->cmd_q, skb);
			break;
		}

		req_complete = bt_cb(skb)->req.complete;
		kfree_skb(skb);
	}
	spin_unlock_irqrestore(&hdev->cmd_q.lock, flags);

call_complete:
	if (req_complete)
		req_complete(hdev, status);
}

<<<<<<< HEAD
void hci_req_cmd_status(struct hci_dev *hdev, u16 opcode, u8 status)
{
	hci_req_complete_t req_complete = NULL;

	BT_DBG("opcode 0x%04x status 0x%02x", opcode, status);

	if (status) {
		hci_req_cmd_complete(hdev, opcode, status);
		return;
	}

	/* No need to handle success status if there are more commands */
	if (!hci_req_is_complete(hdev))
		return;

	if (hdev->sent_cmd)
		req_complete = bt_cb(hdev->sent_cmd)->req.complete;

	/* If the request doesn't have a complete callback or there
	 * are other commands/requests in the hdev queue we consider
	 * this request as completed.
	 */
	if (!req_complete || !skb_queue_empty(&hdev->cmd_q))
		hci_req_cmd_complete(hdev, opcode, status);
}

=======
>>>>>>> b006ed54
static void hci_rx_work(struct work_struct *work)
{
	struct hci_dev *hdev = container_of(work, struct hci_dev, rx_work);
	struct sk_buff *skb;

	BT_DBG("%s", hdev->name);

	while ((skb = skb_dequeue(&hdev->rx_q))) {
		/* Send copy to monitor */
		hci_send_to_monitor(hdev, skb);

		if (atomic_read(&hdev->promisc)) {
			/* Send copy to the sockets */
			hci_send_to_sock(hdev, skb);
		}

		if (test_bit(HCI_RAW, &hdev->flags)) {
			kfree_skb(skb);
			continue;
		}

		if (test_bit(HCI_INIT, &hdev->flags)) {
			/* Don't process data packets in this states. */
			switch (bt_cb(skb)->pkt_type) {
			case HCI_ACLDATA_PKT:
			case HCI_SCODATA_PKT:
				kfree_skb(skb);
				continue;
			}
		}

		/* Process frame */
		switch (bt_cb(skb)->pkt_type) {
		case HCI_EVENT_PKT:
			BT_DBG("%s Event packet", hdev->name);
			hci_event_packet(hdev, skb);
			break;

		case HCI_ACLDATA_PKT:
			BT_DBG("%s ACL data packet", hdev->name);
			hci_acldata_packet(hdev, skb);
			break;

		case HCI_SCODATA_PKT:
			BT_DBG("%s SCO data packet", hdev->name);
			hci_scodata_packet(hdev, skb);
			break;

		default:
			kfree_skb(skb);
			break;
		}
	}
}

static void hci_cmd_work(struct work_struct *work)
{
	struct hci_dev *hdev = container_of(work, struct hci_dev, cmd_work);
	struct sk_buff *skb;

	BT_DBG("%s cmd_cnt %d cmd queued %d", hdev->name,
	       atomic_read(&hdev->cmd_cnt), skb_queue_len(&hdev->cmd_q));

	/* Send queued commands */
	if (atomic_read(&hdev->cmd_cnt)) {
		skb = skb_dequeue(&hdev->cmd_q);
		if (!skb)
			return;

		kfree_skb(hdev->sent_cmd);

		hdev->sent_cmd = skb_clone(skb, GFP_ATOMIC);
		if (hdev->sent_cmd) {
			atomic_dec(&hdev->cmd_cnt);
			hci_send_frame(skb);
			if (test_bit(HCI_RESET, &hdev->flags))
				del_timer(&hdev->cmd_timer);
			else
				mod_timer(&hdev->cmd_timer,
					  jiffies + HCI_CMD_TIMEOUT);
		} else {
			skb_queue_head(&hdev->cmd_q, skb);
			queue_work(hdev->workqueue, &hdev->cmd_work);
		}
	}
}

int hci_do_inquiry(struct hci_dev *hdev, u8 length)
{
	/* General inquiry access code (GIAC) */
	u8 lap[3] = { 0x33, 0x8b, 0x9e };
	struct hci_cp_inquiry cp;

	BT_DBG("%s", hdev->name);

	if (test_bit(HCI_INQUIRY, &hdev->flags))
		return -EINPROGRESS;

	inquiry_cache_flush(hdev);

	memset(&cp, 0, sizeof(cp));
	memcpy(&cp.lap, lap, sizeof(cp.lap));
	cp.length  = length;

	return hci_send_cmd(hdev, HCI_OP_INQUIRY, sizeof(cp), &cp);
}

int hci_cancel_inquiry(struct hci_dev *hdev)
{
	BT_DBG("%s", hdev->name);

	if (!test_bit(HCI_INQUIRY, &hdev->flags))
		return -EALREADY;

	return hci_send_cmd(hdev, HCI_OP_INQUIRY_CANCEL, 0, NULL);
}

u8 bdaddr_to_le(u8 bdaddr_type)
{
	switch (bdaddr_type) {
	case BDADDR_LE_PUBLIC:
		return ADDR_LE_DEV_PUBLIC;

	default:
		/* Fallback to LE Random address type */
		return ADDR_LE_DEV_RANDOM;
	}
}<|MERGE_RESOLUTION|>--- conflicted
+++ resolved
@@ -316,35 +316,9 @@
 static void hci_init1_req(struct hci_request *req, unsigned long opt)
 {
 	struct hci_dev *hdev = req->hdev;
-<<<<<<< HEAD
-	struct hci_request init_req;
-	struct sk_buff *skb;
 
 	BT_DBG("%s %ld", hdev->name, opt);
 
-	/* Driver initialization */
-
-	hci_req_init(&init_req, hdev);
-
-	/* Special commands */
-	while ((skb = skb_dequeue(&hdev->driver_init))) {
-		bt_cb(skb)->pkt_type = HCI_COMMAND_PKT;
-		skb->dev = (void *) hdev;
-
-		if (skb_queue_empty(&init_req.cmd_q))
-			bt_cb(skb)->req.start = true;
-
-		skb_queue_tail(&init_req.cmd_q, skb);
-	}
-	skb_queue_purge(&hdev->driver_init);
-
-	hci_req_run(&init_req, NULL);
-
-=======
-
-	BT_DBG("%s %ld", hdev->name, opt);
-
->>>>>>> b006ed54
 	/* Reset */
 	if (!test_bit(HCI_QUIRK_RESET_ON_CLOSE, &hdev->quirks))
 		hci_reset_req(req, 0);
@@ -615,10 +589,7 @@
 static void hci_init3_req(struct hci_request *req, unsigned long opt)
 {
 	struct hci_dev *hdev = req->hdev;
-<<<<<<< HEAD
-=======
 	u8 p;
->>>>>>> b006ed54
 
 	if (hdev->commands[5] & 0x10)
 		hci_setup_link_policy(req);
@@ -627,8 +598,6 @@
 		hci_set_le_support(req);
 		hci_update_ad(req);
 	}
-<<<<<<< HEAD
-=======
 
 	/* Read features beyond page 1 if available */
 	for (p = 2; p < HCI_MAX_PAGES && p <= hdev->max_page; p++) {
@@ -638,7 +607,6 @@
 		hci_req_add(req, HCI_OP_READ_LOCAL_EXT_FEATURES,
 			    sizeof(cp), &cp);
 	}
->>>>>>> b006ed54
 }
 
 static int __hci_init(struct hci_dev *hdev)
@@ -953,15 +921,12 @@
 	cp.length  = ir->length;
 	cp.num_rsp = ir->num_rsp;
 	hci_req_add(req, HCI_OP_INQUIRY, sizeof(cp), &cp);
-<<<<<<< HEAD
-=======
 }
 
 static int wait_inquiry(void *word)
 {
 	schedule();
 	return signal_pending(current);
->>>>>>> b006ed54
 }
 
 int hci_inquiry(void __user *arg)
@@ -1157,13 +1122,6 @@
 		goto done;
 	}
 
-<<<<<<< HEAD
-	if (!test_bit(HCI_RAW, &hdev->flags)) {
-		atomic_set(&hdev->cmd_cnt, 1);
-		set_bit(HCI_INIT, &hdev->flags);
-		ret = __hci_init(hdev);
-		clear_bit(HCI_INIT, &hdev->flags);
-=======
 	atomic_set(&hdev->cmd_cnt, 1);
 	set_bit(HCI_INIT, &hdev->flags);
 
@@ -1182,7 +1140,6 @@
 
 		if (!test_bit(HCI_RAW, &hdev->flags))
 			ret = __hci_init(hdev);
->>>>>>> b006ed54
 	}
 
 	clear_bit(HCI_INIT, &hdev->flags);
@@ -2695,12 +2652,8 @@
 }
 
 /* Queue a command to an asynchronous HCI request */
-<<<<<<< HEAD
-void hci_req_add(struct hci_request *req, u16 opcode, u32 plen, void *param)
-=======
 void hci_req_add_ev(struct hci_request *req, u16 opcode, u32 plen, void *param,
 		    u8 event)
->>>>>>> b006ed54
 {
 	struct hci_dev *hdev = req->hdev;
 	struct sk_buff *skb;
@@ -2724,22 +2677,16 @@
 	if (skb_queue_empty(&req->cmd_q))
 		bt_cb(skb)->req.start = true;
 
-<<<<<<< HEAD
+	bt_cb(skb)->req.event = event;
+
 	skb_queue_tail(&req->cmd_q, skb);
 }
 
-=======
-	bt_cb(skb)->req.event = event;
-
-	skb_queue_tail(&req->cmd_q, skb);
-}
-
 void hci_req_add(struct hci_request *req, u16 opcode, u32 plen, void *param)
 {
 	hci_req_add_ev(req, opcode, plen, param, 0);
 }
 
->>>>>>> b006ed54
 /* Get data from the previously sent command */
 void *hci_sent_cmd_data(struct hci_dev *hdev, __u16 opcode)
 {
@@ -3495,35 +3442,6 @@
 		req_complete(hdev, status);
 }
 
-<<<<<<< HEAD
-void hci_req_cmd_status(struct hci_dev *hdev, u16 opcode, u8 status)
-{
-	hci_req_complete_t req_complete = NULL;
-
-	BT_DBG("opcode 0x%04x status 0x%02x", opcode, status);
-
-	if (status) {
-		hci_req_cmd_complete(hdev, opcode, status);
-		return;
-	}
-
-	/* No need to handle success status if there are more commands */
-	if (!hci_req_is_complete(hdev))
-		return;
-
-	if (hdev->sent_cmd)
-		req_complete = bt_cb(hdev->sent_cmd)->req.complete;
-
-	/* If the request doesn't have a complete callback or there
-	 * are other commands/requests in the hdev queue we consider
-	 * this request as completed.
-	 */
-	if (!req_complete || !skb_queue_empty(&hdev->cmd_q))
-		hci_req_cmd_complete(hdev, opcode, status);
-}
-
-=======
->>>>>>> b006ed54
 static void hci_rx_work(struct work_struct *work)
 {
 	struct hci_dev *hdev = container_of(work, struct hci_dev, rx_work);
