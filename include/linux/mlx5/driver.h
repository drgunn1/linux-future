--- conflicted
+++ resolved
@@ -1277,11 +1277,7 @@
 	int eqn;
 	int err;
 
-<<<<<<< HEAD
-	err = mlx5_vector2eqn(dev, vector, &eqn, &irq);
-=======
 	err = mlx5_vector2eqn(dev, MLX5_EQ_VEC_COMP_BASE + vector, &eqn, &irq);
->>>>>>> 03a0dded
 	if (err)
 		return NULL;
 
