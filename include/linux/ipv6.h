--- conflicted
+++ resolved
@@ -149,11 +149,7 @@
 {
 #if defined(CONFIG_NET_L3_MASTER_DEV)
 	if (!net->ipv4.sysctl_tcp_l3mdev_accept &&
-<<<<<<< HEAD
-	    ipv6_l3mdev_skb(IP6CB(skb)->flags))
-=======
 	    skb && ipv6_l3mdev_skb(IP6CB(skb)->flags))
->>>>>>> a5de5b74
 		return true;
 #endif
 	return false;
