// SPDX-License-Identifier: MIT
/*
 * Copyright © 2019 Intel Corporation
 */

#include <linux/string_helpers.h>

#include <drm/i915_drm.h>

#include "i915_drv.h"
#include "i915_irq.h"
#include "intel_breadcrumbs.h"
#include "intel_gt.h"
#include "intel_gt_clock_utils.h"
#include "intel_gt_irq.h"
#include "intel_gt_pm_irq.h"
#include "intel_gt_regs.h"
#include "intel_mchbar_regs.h"
#include "intel_pcode.h"
#include "intel_rps.h"
#include "vlv_sideband.h"
#include "../../../platform/x86/intel_ips.h"

#define BUSY_MAX_EI	20u /* ms */

/*
 * Lock protecting IPS related data structures
 */
static DEFINE_SPINLOCK(mchdev_lock);

static struct intel_gt *rps_to_gt(struct intel_rps *rps)
{
	return container_of(rps, struct intel_gt, rps);
}

static struct drm_i915_private *rps_to_i915(struct intel_rps *rps)
{
	return rps_to_gt(rps)->i915;
}

static struct intel_uncore *rps_to_uncore(struct intel_rps *rps)
{
	return rps_to_gt(rps)->uncore;
}

static struct intel_guc_slpc *rps_to_slpc(struct intel_rps *rps)
{
	struct intel_gt *gt = rps_to_gt(rps);

	return &gt->uc.guc.slpc;
}

static bool rps_uses_slpc(struct intel_rps *rps)
{
	struct intel_gt *gt = rps_to_gt(rps);

	return intel_uc_uses_guc_slpc(&gt->uc);
}

static u32 rps_pm_sanitize_mask(struct intel_rps *rps, u32 mask)
{
	return mask & ~rps->pm_intrmsk_mbz;
}

static void set(struct intel_uncore *uncore, i915_reg_t reg, u32 val)
{
	intel_uncore_write_fw(uncore, reg, val);
}

static void rps_timer(struct timer_list *t)
{
	struct intel_rps *rps = from_timer(rps, t, timer);
	struct intel_engine_cs *engine;
	ktime_t dt, last, timestamp;
	enum intel_engine_id id;
	s64 max_busy[3] = {};

	timestamp = 0;
	for_each_engine(engine, rps_to_gt(rps), id) {
		s64 busy;
		int i;

		dt = intel_engine_get_busy_time(engine, &timestamp);
		last = engine->stats.rps;
		engine->stats.rps = dt;

		busy = ktime_to_ns(ktime_sub(dt, last));
		for (i = 0; i < ARRAY_SIZE(max_busy); i++) {
			if (busy > max_busy[i])
				swap(busy, max_busy[i]);
		}
	}
	last = rps->pm_timestamp;
	rps->pm_timestamp = timestamp;

	if (intel_rps_is_active(rps)) {
		s64 busy;
		int i;

		dt = ktime_sub(timestamp, last);

		/*
		 * Our goal is to evaluate each engine independently, so we run
		 * at the lowest clocks required to sustain the heaviest
		 * workload. However, a task may be split into sequential
		 * dependent operations across a set of engines, such that
		 * the independent contributions do not account for high load,
		 * but overall the task is GPU bound. For example, consider
		 * video decode on vcs followed by colour post-processing
		 * on vecs, followed by general post-processing on rcs.
		 * Since multi-engines being active does imply a single
		 * continuous workload across all engines, we hedge our
		 * bets by only contributing a factor of the distributed
		 * load into our busyness calculation.
		 */
		busy = max_busy[0];
		for (i = 1; i < ARRAY_SIZE(max_busy); i++) {
			if (!max_busy[i])
				break;

			busy += div_u64(max_busy[i], 1 << i);
		}
		GT_TRACE(rps_to_gt(rps),
			 "busy:%lld [%d%%], max:[%lld, %lld, %lld], interval:%d\n",
			 busy, (int)div64_u64(100 * busy, dt),
			 max_busy[0], max_busy[1], max_busy[2],
			 rps->pm_interval);

		if (100 * busy > rps->power.up_threshold * dt &&
		    rps->cur_freq < rps->max_freq_softlimit) {
			rps->pm_iir |= GEN6_PM_RP_UP_THRESHOLD;
			rps->pm_interval = 1;
			schedule_work(&rps->work);
		} else if (100 * busy < rps->power.down_threshold * dt &&
			   rps->cur_freq > rps->min_freq_softlimit) {
			rps->pm_iir |= GEN6_PM_RP_DOWN_THRESHOLD;
			rps->pm_interval = 1;
			schedule_work(&rps->work);
		} else {
			rps->last_adj = 0;
		}

		mod_timer(&rps->timer,
			  jiffies + msecs_to_jiffies(rps->pm_interval));
		rps->pm_interval = min(rps->pm_interval * 2, BUSY_MAX_EI);
	}
}

static void rps_start_timer(struct intel_rps *rps)
{
	rps->pm_timestamp = ktime_sub(ktime_get(), rps->pm_timestamp);
	rps->pm_interval = 1;
	mod_timer(&rps->timer, jiffies + 1);
}

static void rps_stop_timer(struct intel_rps *rps)
{
	del_timer_sync(&rps->timer);
	rps->pm_timestamp = ktime_sub(ktime_get(), rps->pm_timestamp);
	cancel_work_sync(&rps->work);
}

static u32 rps_pm_mask(struct intel_rps *rps, u8 val)
{
	u32 mask = 0;

	/* We use UP_EI_EXPIRED interrupts for both up/down in manual mode */
	if (val > rps->min_freq_softlimit)
		mask |= (GEN6_PM_RP_UP_EI_EXPIRED |
			 GEN6_PM_RP_DOWN_THRESHOLD |
			 GEN6_PM_RP_DOWN_TIMEOUT);

	if (val < rps->max_freq_softlimit)
		mask |= GEN6_PM_RP_UP_EI_EXPIRED | GEN6_PM_RP_UP_THRESHOLD;

	mask &= rps->pm_events;

	return rps_pm_sanitize_mask(rps, ~mask);
}

static void rps_reset_ei(struct intel_rps *rps)
{
	memset(&rps->ei, 0, sizeof(rps->ei));
}

static void rps_enable_interrupts(struct intel_rps *rps)
{
	struct intel_gt *gt = rps_to_gt(rps);

	GEM_BUG_ON(rps_uses_slpc(rps));

	GT_TRACE(gt, "interrupts:on rps->pm_events: %x, rps_pm_mask:%x\n",
		 rps->pm_events, rps_pm_mask(rps, rps->last_freq));

	rps_reset_ei(rps);

	spin_lock_irq(&gt->irq_lock);
	gen6_gt_pm_enable_irq(gt, rps->pm_events);
	spin_unlock_irq(&gt->irq_lock);

	intel_uncore_write(gt->uncore,
			   GEN6_PMINTRMSK, rps_pm_mask(rps, rps->last_freq));
}

static void gen6_rps_reset_interrupts(struct intel_rps *rps)
{
	gen6_gt_pm_reset_iir(rps_to_gt(rps), GEN6_PM_RPS_EVENTS);
}

static void gen11_rps_reset_interrupts(struct intel_rps *rps)
{
	while (gen11_gt_reset_one_iir(rps_to_gt(rps), 0, GEN11_GTPM))
		;
}

static void rps_reset_interrupts(struct intel_rps *rps)
{
	struct intel_gt *gt = rps_to_gt(rps);

	spin_lock_irq(&gt->irq_lock);
	if (GRAPHICS_VER(gt->i915) >= 11)
		gen11_rps_reset_interrupts(rps);
	else
		gen6_rps_reset_interrupts(rps);

	rps->pm_iir = 0;
	spin_unlock_irq(&gt->irq_lock);
}

static void rps_disable_interrupts(struct intel_rps *rps)
{
	struct intel_gt *gt = rps_to_gt(rps);

	intel_uncore_write(gt->uncore,
			   GEN6_PMINTRMSK, rps_pm_sanitize_mask(rps, ~0u));

	spin_lock_irq(&gt->irq_lock);
	gen6_gt_pm_disable_irq(gt, GEN6_PM_RPS_EVENTS);
	spin_unlock_irq(&gt->irq_lock);

	intel_synchronize_irq(gt->i915);

	/*
	 * Now that we will not be generating any more work, flush any
	 * outstanding tasks. As we are called on the RPS idle path,
	 * we will reset the GPU to minimum frequencies, so the current
	 * state of the worker can be discarded.
	 */
	cancel_work_sync(&rps->work);

	rps_reset_interrupts(rps);
	GT_TRACE(gt, "interrupts:off\n");
}

static const struct cparams {
	u16 i;
	u16 t;
	u16 m;
	u16 c;
} cparams[] = {
	{ 1, 1333, 301, 28664 },
	{ 1, 1066, 294, 24460 },
	{ 1, 800, 294, 25192 },
	{ 0, 1333, 276, 27605 },
	{ 0, 1066, 276, 27605 },
	{ 0, 800, 231, 23784 },
};

static void gen5_rps_init(struct intel_rps *rps)
{
	struct drm_i915_private *i915 = rps_to_i915(rps);
	struct intel_uncore *uncore = rps_to_uncore(rps);
	u8 fmax, fmin, fstart;
	u32 rgvmodectl;
	int c_m, i;

	if (i915->fsb_freq <= 3200)
		c_m = 0;
	else if (i915->fsb_freq <= 4800)
		c_m = 1;
	else
		c_m = 2;

	for (i = 0; i < ARRAY_SIZE(cparams); i++) {
		if (cparams[i].i == c_m && cparams[i].t == i915->mem_freq) {
			rps->ips.m = cparams[i].m;
			rps->ips.c = cparams[i].c;
			break;
		}
	}

	rgvmodectl = intel_uncore_read(uncore, MEMMODECTL);

	/* Set up min, max, and cur for interrupt handling */
	fmax = (rgvmodectl & MEMMODE_FMAX_MASK) >> MEMMODE_FMAX_SHIFT;
	fmin = (rgvmodectl & MEMMODE_FMIN_MASK);
	fstart = (rgvmodectl & MEMMODE_FSTART_MASK) >>
		MEMMODE_FSTART_SHIFT;
	drm_dbg(&i915->drm, "fmax: %d, fmin: %d, fstart: %d\n",
		fmax, fmin, fstart);

	rps->min_freq = fmax;
	rps->efficient_freq = fstart;
	rps->max_freq = fmin;
}

static unsigned long
__ips_chipset_val(struct intel_ips *ips)
{
	struct intel_uncore *uncore =
		rps_to_uncore(container_of(ips, struct intel_rps, ips));
	unsigned long now = jiffies_to_msecs(jiffies), dt;
	unsigned long result;
	u64 total, delta;

	lockdep_assert_held(&mchdev_lock);

	/*
	 * Prevent division-by-zero if we are asking too fast.
	 * Also, we don't get interesting results if we are polling
	 * faster than once in 10ms, so just return the saved value
	 * in such cases.
	 */
	dt = now - ips->last_time1;
	if (dt <= 10)
		return ips->chipset_power;

	/* FIXME: handle per-counter overflow */
	total = intel_uncore_read(uncore, DMIEC);
	total += intel_uncore_read(uncore, DDREC);
	total += intel_uncore_read(uncore, CSIEC);

	delta = total - ips->last_count1;

	result = div_u64(div_u64(ips->m * delta, dt) + ips->c, 10);

	ips->last_count1 = total;
	ips->last_time1 = now;

	ips->chipset_power = result;

	return result;
}

static unsigned long ips_mch_val(struct intel_uncore *uncore)
{
	unsigned int m, x, b;
	u32 tsfs;

	tsfs = intel_uncore_read(uncore, TSFS);
	x = intel_uncore_read8(uncore, TR1);

	b = tsfs & TSFS_INTR_MASK;
	m = (tsfs & TSFS_SLOPE_MASK) >> TSFS_SLOPE_SHIFT;

	return m * x / 127 - b;
}

static int _pxvid_to_vd(u8 pxvid)
{
	if (pxvid == 0)
		return 0;

	if (pxvid >= 8 && pxvid < 31)
		pxvid = 31;

	return (pxvid + 2) * 125;
}

static u32 pvid_to_extvid(struct drm_i915_private *i915, u8 pxvid)
{
	const int vd = _pxvid_to_vd(pxvid);

	if (INTEL_INFO(i915)->is_mobile)
		return max(vd - 1125, 0);

	return vd;
}

static void __gen5_ips_update(struct intel_ips *ips)
{
	struct intel_uncore *uncore =
		rps_to_uncore(container_of(ips, struct intel_rps, ips));
	u64 now, delta, dt;
	u32 count;

	lockdep_assert_held(&mchdev_lock);

	now = ktime_get_raw_ns();
	dt = now - ips->last_time2;
	do_div(dt, NSEC_PER_MSEC);

	/* Don't divide by 0 */
	if (dt <= 10)
		return;

	count = intel_uncore_read(uncore, GFXEC);
	delta = count - ips->last_count2;

	ips->last_count2 = count;
	ips->last_time2 = now;

	/* More magic constants... */
	ips->gfx_power = div_u64(delta * 1181, dt * 10);
}

static void gen5_rps_update(struct intel_rps *rps)
{
	spin_lock_irq(&mchdev_lock);
	__gen5_ips_update(&rps->ips);
	spin_unlock_irq(&mchdev_lock);
}

static unsigned int gen5_invert_freq(struct intel_rps *rps,
				     unsigned int val)
{
	/* Invert the frequency bin into an ips delay */
	val = rps->max_freq - val;
	val = rps->min_freq + val;

	return val;
}

static int __gen5_rps_set(struct intel_rps *rps, u8 val)
{
	struct intel_uncore *uncore = rps_to_uncore(rps);
	u16 rgvswctl;

	lockdep_assert_held(&mchdev_lock);

	rgvswctl = intel_uncore_read16(uncore, MEMSWCTL);
	if (rgvswctl & MEMCTL_CMD_STS) {
		DRM_DEBUG("gpu busy, RCS change rejected\n");
		return -EBUSY; /* still busy with another command */
	}

	/* Invert the frequency bin into an ips delay */
	val = gen5_invert_freq(rps, val);

	rgvswctl =
		(MEMCTL_CMD_CHFREQ << MEMCTL_CMD_SHIFT) |
		(val << MEMCTL_FREQ_SHIFT) |
		MEMCTL_SFCAVM;
	intel_uncore_write16(uncore, MEMSWCTL, rgvswctl);
	intel_uncore_posting_read16(uncore, MEMSWCTL);

	rgvswctl |= MEMCTL_CMD_STS;
	intel_uncore_write16(uncore, MEMSWCTL, rgvswctl);

	return 0;
}

static int gen5_rps_set(struct intel_rps *rps, u8 val)
{
	int err;

	spin_lock_irq(&mchdev_lock);
	err = __gen5_rps_set(rps, val);
	spin_unlock_irq(&mchdev_lock);

	return err;
}

static unsigned long intel_pxfreq(u32 vidfreq)
{
	int div = (vidfreq & 0x3f0000) >> 16;
	int post = (vidfreq & 0x3000) >> 12;
	int pre = (vidfreq & 0x7);

	if (!pre)
		return 0;

	return div * 133333 / (pre << post);
}

static unsigned int init_emon(struct intel_uncore *uncore)
{
	u8 pxw[16];
	int i;

	/* Disable to program */
	intel_uncore_write(uncore, ECR, 0);
	intel_uncore_posting_read(uncore, ECR);

	/* Program energy weights for various events */
	intel_uncore_write(uncore, SDEW, 0x15040d00);
	intel_uncore_write(uncore, CSIEW0, 0x007f0000);
	intel_uncore_write(uncore, CSIEW1, 0x1e220004);
	intel_uncore_write(uncore, CSIEW2, 0x04000004);

	for (i = 0; i < 5; i++)
		intel_uncore_write(uncore, PEW(i), 0);
	for (i = 0; i < 3; i++)
		intel_uncore_write(uncore, DEW(i), 0);

	/* Program P-state weights to account for frequency power adjustment */
	for (i = 0; i < 16; i++) {
		u32 pxvidfreq = intel_uncore_read(uncore, PXVFREQ(i));
		unsigned int freq = intel_pxfreq(pxvidfreq);
		unsigned int vid =
			(pxvidfreq & PXVFREQ_PX_MASK) >> PXVFREQ_PX_SHIFT;
		unsigned int val;

		val = vid * vid * freq / 1000 * 255;
		val /= 127 * 127 * 900;

		pxw[i] = val;
	}
	/* Render standby states get 0 weight */
	pxw[14] = 0;
	pxw[15] = 0;

	for (i = 0; i < 4; i++) {
		intel_uncore_write(uncore, PXW(i),
				   pxw[i * 4 + 0] << 24 |
				   pxw[i * 4 + 1] << 16 |
				   pxw[i * 4 + 2] <<  8 |
				   pxw[i * 4 + 3] <<  0);
	}

	/* Adjust magic regs to magic values (more experimental results) */
	intel_uncore_write(uncore, OGW0, 0);
	intel_uncore_write(uncore, OGW1, 0);
	intel_uncore_write(uncore, EG0, 0x00007f00);
	intel_uncore_write(uncore, EG1, 0x0000000e);
	intel_uncore_write(uncore, EG2, 0x000e0000);
	intel_uncore_write(uncore, EG3, 0x68000300);
	intel_uncore_write(uncore, EG4, 0x42000000);
	intel_uncore_write(uncore, EG5, 0x00140031);
	intel_uncore_write(uncore, EG6, 0);
	intel_uncore_write(uncore, EG7, 0);

	for (i = 0; i < 8; i++)
		intel_uncore_write(uncore, PXWL(i), 0);

	/* Enable PMON + select events */
	intel_uncore_write(uncore, ECR, 0x80000019);

	return intel_uncore_read(uncore, LCFUSE02) & LCFUSE_HIV_MASK;
}

static bool gen5_rps_enable(struct intel_rps *rps)
{
	struct drm_i915_private *i915 = rps_to_i915(rps);
	struct intel_uncore *uncore = rps_to_uncore(rps);
	u8 fstart, vstart;
	u32 rgvmodectl;

	spin_lock_irq(&mchdev_lock);

	rgvmodectl = intel_uncore_read(uncore, MEMMODECTL);

	/* Enable temp reporting */
	intel_uncore_write16(uncore, PMMISC,
			     intel_uncore_read16(uncore, PMMISC) | MCPPCE_EN);
	intel_uncore_write16(uncore, TSC1,
			     intel_uncore_read16(uncore, TSC1) | TSE);

	/* 100ms RC evaluation intervals */
	intel_uncore_write(uncore, RCUPEI, 100000);
	intel_uncore_write(uncore, RCDNEI, 100000);

	/* Set max/min thresholds to 90ms and 80ms respectively */
	intel_uncore_write(uncore, RCBMAXAVG, 90000);
	intel_uncore_write(uncore, RCBMINAVG, 80000);

	intel_uncore_write(uncore, MEMIHYST, 1);

	/* Set up min, max, and cur for interrupt handling */
	fstart = (rgvmodectl & MEMMODE_FSTART_MASK) >>
		MEMMODE_FSTART_SHIFT;

	vstart = (intel_uncore_read(uncore, PXVFREQ(fstart)) &
		  PXVFREQ_PX_MASK) >> PXVFREQ_PX_SHIFT;

	intel_uncore_write(uncore,
			   MEMINTREN,
			   MEMINT_CX_SUPR_EN | MEMINT_EVAL_CHG_EN);

	intel_uncore_write(uncore, VIDSTART, vstart);
	intel_uncore_posting_read(uncore, VIDSTART);

	rgvmodectl |= MEMMODE_SWMODE_EN;
	intel_uncore_write(uncore, MEMMODECTL, rgvmodectl);

	if (wait_for_atomic((intel_uncore_read(uncore, MEMSWCTL) &
			     MEMCTL_CMD_STS) == 0, 10))
		drm_err(&uncore->i915->drm,
			"stuck trying to change perf mode\n");
	mdelay(1);

	__gen5_rps_set(rps, rps->cur_freq);

	rps->ips.last_count1 = intel_uncore_read(uncore, DMIEC);
	rps->ips.last_count1 += intel_uncore_read(uncore, DDREC);
	rps->ips.last_count1 += intel_uncore_read(uncore, CSIEC);
	rps->ips.last_time1 = jiffies_to_msecs(jiffies);

	rps->ips.last_count2 = intel_uncore_read(uncore, GFXEC);
	rps->ips.last_time2 = ktime_get_raw_ns();

	spin_lock(&i915->irq_lock);
	ilk_enable_display_irq(i915, DE_PCU_EVENT);
	spin_unlock(&i915->irq_lock);

	spin_unlock_irq(&mchdev_lock);

	rps->ips.corr = init_emon(uncore);

	return true;
}

static void gen5_rps_disable(struct intel_rps *rps)
{
	struct drm_i915_private *i915 = rps_to_i915(rps);
	struct intel_uncore *uncore = rps_to_uncore(rps);
	u16 rgvswctl;

	spin_lock_irq(&mchdev_lock);

	spin_lock(&i915->irq_lock);
	ilk_disable_display_irq(i915, DE_PCU_EVENT);
	spin_unlock(&i915->irq_lock);

	rgvswctl = intel_uncore_read16(uncore, MEMSWCTL);

	/* Ack interrupts, disable EFC interrupt */
	intel_uncore_write(uncore, MEMINTREN,
			   intel_uncore_read(uncore, MEMINTREN) &
			   ~MEMINT_EVAL_CHG_EN);
	intel_uncore_write(uncore, MEMINTRSTS, MEMINT_EVAL_CHG);

	/* Go back to the starting frequency */
	__gen5_rps_set(rps, rps->idle_freq);
	mdelay(1);
	rgvswctl |= MEMCTL_CMD_STS;
	intel_uncore_write(uncore, MEMSWCTL, rgvswctl);
	mdelay(1);

	spin_unlock_irq(&mchdev_lock);
}

static u32 rps_limits(struct intel_rps *rps, u8 val)
{
	u32 limits;

	/*
	 * Only set the down limit when we've reached the lowest level to avoid
	 * getting more interrupts, otherwise leave this clear. This prevents a
	 * race in the hw when coming out of rc6: There's a tiny window where
	 * the hw runs at the minimal clock before selecting the desired
	 * frequency, if the down threshold expires in that window we will not
	 * receive a down interrupt.
	 */
	if (GRAPHICS_VER(rps_to_i915(rps)) >= 9) {
		limits = rps->max_freq_softlimit << 23;
		if (val <= rps->min_freq_softlimit)
			limits |= rps->min_freq_softlimit << 14;
	} else {
		limits = rps->max_freq_softlimit << 24;
		if (val <= rps->min_freq_softlimit)
			limits |= rps->min_freq_softlimit << 16;
	}

	return limits;
}

static void rps_set_power(struct intel_rps *rps, int new_power)
{
	struct intel_gt *gt = rps_to_gt(rps);
	struct intel_uncore *uncore = gt->uncore;
	u32 threshold_up = 0, threshold_down = 0; /* in % */
	u32 ei_up = 0, ei_down = 0;

	lockdep_assert_held(&rps->power.mutex);

	if (new_power == rps->power.mode)
		return;

	threshold_up = 95;
	threshold_down = 85;

	/* Note the units here are not exactly 1us, but 1280ns. */
	switch (new_power) {
	case LOW_POWER:
		ei_up = 16000;
		ei_down = 32000;
		break;

	case BETWEEN:
		ei_up = 13000;
		ei_down = 32000;
		break;

	case HIGH_POWER:
		ei_up = 10000;
		ei_down = 32000;
		break;
	}

	/* When byt can survive without system hang with dynamic
	 * sw freq adjustments, this restriction can be lifted.
	 */
	if (IS_VALLEYVIEW(gt->i915))
		goto skip_hw_write;

	GT_TRACE(gt,
		 "changing power mode [%d], up %d%% @ %dus, down %d%% @ %dus\n",
		 new_power, threshold_up, ei_up, threshold_down, ei_down);

	set(uncore, GEN6_RP_UP_EI,
	    intel_gt_ns_to_pm_interval(gt, ei_up * 1000));
	set(uncore, GEN6_RP_UP_THRESHOLD,
	    intel_gt_ns_to_pm_interval(gt, ei_up * threshold_up * 10));

	set(uncore, GEN6_RP_DOWN_EI,
	    intel_gt_ns_to_pm_interval(gt, ei_down * 1000));
	set(uncore, GEN6_RP_DOWN_THRESHOLD,
	    intel_gt_ns_to_pm_interval(gt, ei_down * threshold_down * 10));

	set(uncore, GEN6_RP_CONTROL,
	    (GRAPHICS_VER(gt->i915) > 9 ? 0 : GEN6_RP_MEDIA_TURBO) |
	    GEN6_RP_MEDIA_HW_NORMAL_MODE |
	    GEN6_RP_MEDIA_IS_GFX |
	    GEN6_RP_ENABLE |
	    GEN6_RP_UP_BUSY_AVG |
	    GEN6_RP_DOWN_IDLE_AVG);

skip_hw_write:
	rps->power.mode = new_power;
	rps->power.up_threshold = threshold_up;
	rps->power.down_threshold = threshold_down;
}

static void gen6_rps_set_thresholds(struct intel_rps *rps, u8 val)
{
	int new_power;

	new_power = rps->power.mode;
	switch (rps->power.mode) {
	case LOW_POWER:
		if (val > rps->efficient_freq + 1 &&
		    val > rps->cur_freq)
			new_power = BETWEEN;
		break;

	case BETWEEN:
		if (val <= rps->efficient_freq &&
		    val < rps->cur_freq)
			new_power = LOW_POWER;
		else if (val >= rps->rp0_freq &&
			 val > rps->cur_freq)
			new_power = HIGH_POWER;
		break;

	case HIGH_POWER:
		if (val < (rps->rp1_freq + rps->rp0_freq) >> 1 &&
		    val < rps->cur_freq)
			new_power = BETWEEN;
		break;
	}
	/* Max/min bins are special */
	if (val <= rps->min_freq_softlimit)
		new_power = LOW_POWER;
	if (val >= rps->max_freq_softlimit)
		new_power = HIGH_POWER;

	mutex_lock(&rps->power.mutex);
	if (rps->power.interactive)
		new_power = HIGH_POWER;
	rps_set_power(rps, new_power);
	mutex_unlock(&rps->power.mutex);
}

void intel_rps_mark_interactive(struct intel_rps *rps, bool interactive)
{
	GT_TRACE(rps_to_gt(rps), "mark interactive: %s\n",
		 str_yes_no(interactive));

	mutex_lock(&rps->power.mutex);
	if (interactive) {
		if (!rps->power.interactive++ && intel_rps_is_active(rps))
			rps_set_power(rps, HIGH_POWER);
	} else {
		GEM_BUG_ON(!rps->power.interactive);
		rps->power.interactive--;
	}
	mutex_unlock(&rps->power.mutex);
}

static int gen6_rps_set(struct intel_rps *rps, u8 val)
{
	struct intel_uncore *uncore = rps_to_uncore(rps);
	struct drm_i915_private *i915 = rps_to_i915(rps);
	u32 swreq;

	GEM_BUG_ON(rps_uses_slpc(rps));

	if (GRAPHICS_VER(i915) >= 9)
		swreq = GEN9_FREQUENCY(val);
	else if (IS_HASWELL(i915) || IS_BROADWELL(i915))
		swreq = HSW_FREQUENCY(val);
	else
		swreq = (GEN6_FREQUENCY(val) |
			 GEN6_OFFSET(0) |
			 GEN6_AGGRESSIVE_TURBO);
	set(uncore, GEN6_RPNSWREQ, swreq);

	GT_TRACE(rps_to_gt(rps), "set val:%x, freq:%d, swreq:%x\n",
		 val, intel_gpu_freq(rps, val), swreq);

	return 0;
}

static int vlv_rps_set(struct intel_rps *rps, u8 val)
{
	struct drm_i915_private *i915 = rps_to_i915(rps);
	int err;

	vlv_punit_get(i915);
	err = vlv_punit_write(i915, PUNIT_REG_GPU_FREQ_REQ, val);
	vlv_punit_put(i915);

	GT_TRACE(rps_to_gt(rps), "set val:%x, freq:%d\n",
		 val, intel_gpu_freq(rps, val));

	return err;
}

static int rps_set(struct intel_rps *rps, u8 val, bool update)
{
	struct drm_i915_private *i915 = rps_to_i915(rps);
	int err;

	if (val == rps->last_freq)
		return 0;

	if (IS_VALLEYVIEW(i915) || IS_CHERRYVIEW(i915))
		err = vlv_rps_set(rps, val);
	else if (GRAPHICS_VER(i915) >= 6)
		err = gen6_rps_set(rps, val);
	else
		err = gen5_rps_set(rps, val);
	if (err)
		return err;

	if (update && GRAPHICS_VER(i915) >= 6)
		gen6_rps_set_thresholds(rps, val);
	rps->last_freq = val;

	return 0;
}

void intel_rps_unpark(struct intel_rps *rps)
{
	if (!intel_rps_is_enabled(rps))
		return;

	GT_TRACE(rps_to_gt(rps), "unpark:%x\n", rps->cur_freq);

	/*
	 * Use the user's desired frequency as a guide, but for better
	 * performance, jump directly to RPe as our starting frequency.
	 */
	mutex_lock(&rps->lock);

	intel_rps_set_active(rps);
	intel_rps_set(rps,
		      clamp(rps->cur_freq,
			    rps->min_freq_softlimit,
			    rps->max_freq_softlimit));

	mutex_unlock(&rps->lock);

	rps->pm_iir = 0;
	if (intel_rps_has_interrupts(rps))
		rps_enable_interrupts(rps);
	if (intel_rps_uses_timer(rps))
		rps_start_timer(rps);

	if (GRAPHICS_VER(rps_to_i915(rps)) == 5)
		gen5_rps_update(rps);
}

void intel_rps_park(struct intel_rps *rps)
{
	int adj;

	if (!intel_rps_is_enabled(rps))
		return;

	if (!intel_rps_clear_active(rps))
		return;

	if (intel_rps_uses_timer(rps))
		rps_stop_timer(rps);
	if (intel_rps_has_interrupts(rps))
		rps_disable_interrupts(rps);

	if (rps->last_freq <= rps->idle_freq)
		return;

	/*
	 * The punit delays the write of the frequency and voltage until it
	 * determines the GPU is awake. During normal usage we don't want to
	 * waste power changing the frequency if the GPU is sleeping (rc6).
	 * However, the GPU and driver is now idle and we do not want to delay
	 * switching to minimum voltage (reducing power whilst idle) as we do
	 * not expect to be woken in the near future and so must flush the
	 * change by waking the device.
	 *
	 * We choose to take the media powerwell (either would do to trick the
	 * punit into committing the voltage change) as that takes a lot less
	 * power than the render powerwell.
	 */
	intel_uncore_forcewake_get(rps_to_uncore(rps), FORCEWAKE_MEDIA);
	rps_set(rps, rps->idle_freq, false);
	intel_uncore_forcewake_put(rps_to_uncore(rps), FORCEWAKE_MEDIA);

	/*
	 * Since we will try and restart from the previously requested
	 * frequency on unparking, treat this idle point as a downclock
	 * interrupt and reduce the frequency for resume. If we park/unpark
	 * more frequently than the rps worker can run, we will not respond
	 * to any EI and never see a change in frequency.
	 *
	 * (Note we accommodate Cherryview's limitation of only using an
	 * even bin by applying it to all.)
	 */
	adj = rps->last_adj;
	if (adj < 0)
		adj *= 2;
	else /* CHV needs even encode values */
		adj = -2;
	rps->last_adj = adj;
	rps->cur_freq = max_t(int, rps->cur_freq + adj, rps->min_freq);
	if (rps->cur_freq < rps->efficient_freq) {
		rps->cur_freq = rps->efficient_freq;
		rps->last_adj = 0;
	}

	GT_TRACE(rps_to_gt(rps), "park:%x\n", rps->cur_freq);
}

u32 intel_rps_get_boost_frequency(struct intel_rps *rps)
{
	struct intel_guc_slpc *slpc;

	if (rps_uses_slpc(rps)) {
		slpc = rps_to_slpc(rps);

		return slpc->boost_freq;
	} else {
		return intel_gpu_freq(rps, rps->boost_freq);
	}
}

static int rps_set_boost_freq(struct intel_rps *rps, u32 val)
{
	bool boost = false;

	/* Validate against (static) hardware limits */
	val = intel_freq_opcode(rps, val);
	if (val < rps->min_freq || val > rps->max_freq)
		return -EINVAL;

	mutex_lock(&rps->lock);
	if (val != rps->boost_freq) {
		rps->boost_freq = val;
		boost = atomic_read(&rps->num_waiters);
	}
	mutex_unlock(&rps->lock);
	if (boost)
		schedule_work(&rps->work);

	return 0;
}

int intel_rps_set_boost_frequency(struct intel_rps *rps, u32 freq)
{
	struct intel_guc_slpc *slpc;

	if (rps_uses_slpc(rps)) {
		slpc = rps_to_slpc(rps);

		return intel_guc_slpc_set_boost_freq(slpc, freq);
	} else {
		return rps_set_boost_freq(rps, freq);
	}
}

void intel_rps_dec_waiters(struct intel_rps *rps)
{
	struct intel_guc_slpc *slpc;

	if (rps_uses_slpc(rps)) {
		slpc = rps_to_slpc(rps);

		intel_guc_slpc_dec_waiters(slpc);
	} else {
		atomic_dec(&rps->num_waiters);
	}
}

void intel_rps_boost(struct i915_request *rq)
{
	struct intel_guc_slpc *slpc;

	if (i915_request_signaled(rq) || i915_request_has_waitboost(rq))
		return;

	/* Serializes with i915_request_retire() */
	if (!test_and_set_bit(I915_FENCE_FLAG_BOOST, &rq->fence.flags)) {
		struct intel_rps *rps = &READ_ONCE(rq->engine)->gt->rps;

		if (rps_uses_slpc(rps)) {
			slpc = rps_to_slpc(rps);

			/* Return if old value is non zero */
			if (!atomic_fetch_inc(&slpc->num_waiters))
				schedule_work(&slpc->boost_work);

			return;
		}

		if (atomic_fetch_inc(&rps->num_waiters))
			return;

		if (!intel_rps_is_active(rps))
			return;

		GT_TRACE(rps_to_gt(rps), "boost fence:%llx:%llx\n",
			 rq->fence.context, rq->fence.seqno);

		if (READ_ONCE(rps->cur_freq) < rps->boost_freq)
			schedule_work(&rps->work);

		WRITE_ONCE(rps->boosts, rps->boosts + 1); /* debug only */
	}
}

int intel_rps_set(struct intel_rps *rps, u8 val)
{
	int err;

	lockdep_assert_held(&rps->lock);
	GEM_BUG_ON(val > rps->max_freq);
	GEM_BUG_ON(val < rps->min_freq);

	if (intel_rps_is_active(rps)) {
		err = rps_set(rps, val, true);
		if (err)
			return err;

		/*
		 * Make sure we continue to get interrupts
		 * until we hit the minimum or maximum frequencies.
		 */
		if (intel_rps_has_interrupts(rps)) {
			struct intel_uncore *uncore = rps_to_uncore(rps);

			set(uncore,
			    GEN6_RP_INTERRUPT_LIMITS, rps_limits(rps, val));

			set(uncore, GEN6_PMINTRMSK, rps_pm_mask(rps, val));
		}
	}

	rps->cur_freq = val;
	return 0;
}

static u32 intel_rps_read_state_cap(struct intel_rps *rps)
{
	struct drm_i915_private *i915 = rps_to_i915(rps);
	struct intel_uncore *uncore = rps_to_uncore(rps);

	if (IS_PONTEVECCHIO(i915))
		return intel_uncore_read(uncore, PVC_RP_STATE_CAP);
	else if (IS_XEHPSDV(i915))
		return intel_uncore_read(uncore, XEHPSDV_RP_STATE_CAP);
	else if (IS_GEN9_LP(i915))
		return intel_uncore_read(uncore, BXT_RP_STATE_CAP);
	else
		return intel_uncore_read(uncore, GEN6_RP_STATE_CAP);
}

/**
 * gen6_rps_get_freq_caps - Get freq caps exposed by HW
 * @rps: the intel_rps structure
 * @caps: returned freq caps
 *
 * Returned "caps" frequencies should be converted to MHz using
 * intel_gpu_freq()
 */
void gen6_rps_get_freq_caps(struct intel_rps *rps, struct intel_rps_freq_caps *caps)
{
	struct drm_i915_private *i915 = rps_to_i915(rps);
	u32 rp_state_cap;

	rp_state_cap = intel_rps_read_state_cap(rps);

	/* static values from HW: RP0 > RP1 > RPn (min_freq) */
	if (IS_GEN9_LP(i915)) {
		caps->rp0_freq = (rp_state_cap >> 16) & 0xff;
		caps->rp1_freq = (rp_state_cap >>  8) & 0xff;
		caps->min_freq = (rp_state_cap >>  0) & 0xff;
	} else {
		caps->rp0_freq = (rp_state_cap >>  0) & 0xff;
		caps->rp1_freq = (rp_state_cap >>  8) & 0xff;
		caps->min_freq = (rp_state_cap >> 16) & 0xff;
	}

	if (IS_GEN9_BC(i915) || GRAPHICS_VER(i915) >= 11) {
		/*
		 * In this case rp_state_cap register reports frequencies in
		 * units of 50 MHz. Convert these to the actual "hw unit", i.e.
		 * units of 16.67 MHz
		 */
		caps->rp0_freq *= GEN9_FREQ_SCALER;
		caps->rp1_freq *= GEN9_FREQ_SCALER;
		caps->min_freq *= GEN9_FREQ_SCALER;
	}
}

static void gen6_rps_init(struct intel_rps *rps)
{
	struct drm_i915_private *i915 = rps_to_i915(rps);
	struct intel_rps_freq_caps caps;

	gen6_rps_get_freq_caps(rps, &caps);
	rps->rp0_freq = caps.rp0_freq;
	rps->rp1_freq = caps.rp1_freq;
	rps->min_freq = caps.min_freq;

	/* hw_max = RP0 until we check for overclocking */
	rps->max_freq = rps->rp0_freq;

	rps->efficient_freq = rps->rp1_freq;
	if (IS_HASWELL(i915) || IS_BROADWELL(i915) ||
	    IS_GEN9_BC(i915) || GRAPHICS_VER(i915) >= 11) {
		u32 ddcc_status = 0;
		u32 mult = 1;

<<<<<<< HEAD
		if (IS_GEN9_BC(i915) || GRAPHICS_VER(i915) >= 11)
			mult = GEN9_FREQ_SCALER;
		if (snb_pcode_read(i915, HSW_PCODE_DYNAMIC_DUTY_CYCLE_CONTROL,
=======
		if (snb_pcode_read(rps_to_gt(rps)->uncore,
				   HSW_PCODE_DYNAMIC_DUTY_CYCLE_CONTROL,
>>>>>>> 5f38c3fb
				   &ddcc_status, NULL) == 0)
			rps->efficient_freq =
				clamp_t(u32,
					((ddcc_status >> 8) & 0xff) * mult,
					rps->min_freq,
					rps->max_freq);
	}
}

static bool rps_reset(struct intel_rps *rps)
{
	struct drm_i915_private *i915 = rps_to_i915(rps);

	/* force a reset */
	rps->power.mode = -1;
	rps->last_freq = -1;

	if (rps_set(rps, rps->min_freq, true)) {
		drm_err(&i915->drm, "Failed to reset RPS to initial values\n");
		return false;
	}

	rps->cur_freq = rps->min_freq;
	return true;
}

/* See the Gen9_GT_PM_Programming_Guide doc for the below */
static bool gen9_rps_enable(struct intel_rps *rps)
{
	struct intel_gt *gt = rps_to_gt(rps);
	struct intel_uncore *uncore = gt->uncore;

	/* Program defaults and thresholds for RPS */
	if (GRAPHICS_VER(gt->i915) == 9)
		intel_uncore_write_fw(uncore, GEN6_RC_VIDEO_FREQ,
				      GEN9_FREQUENCY(rps->rp1_freq));

	intel_uncore_write_fw(uncore, GEN6_RP_IDLE_HYSTERSIS, 0xa);

	rps->pm_events = GEN6_PM_RP_UP_THRESHOLD | GEN6_PM_RP_DOWN_THRESHOLD;

	return rps_reset(rps);
}

static bool gen8_rps_enable(struct intel_rps *rps)
{
	struct intel_uncore *uncore = rps_to_uncore(rps);

	intel_uncore_write_fw(uncore, GEN6_RC_VIDEO_FREQ,
			      HSW_FREQUENCY(rps->rp1_freq));

	intel_uncore_write_fw(uncore, GEN6_RP_IDLE_HYSTERSIS, 10);

	rps->pm_events = GEN6_PM_RP_UP_THRESHOLD | GEN6_PM_RP_DOWN_THRESHOLD;

	return rps_reset(rps);
}

static bool gen6_rps_enable(struct intel_rps *rps)
{
	struct intel_uncore *uncore = rps_to_uncore(rps);

	/* Power down if completely idle for over 50ms */
	intel_uncore_write_fw(uncore, GEN6_RP_DOWN_TIMEOUT, 50000);
	intel_uncore_write_fw(uncore, GEN6_RP_IDLE_HYSTERSIS, 10);

	rps->pm_events = (GEN6_PM_RP_UP_THRESHOLD |
			  GEN6_PM_RP_DOWN_THRESHOLD |
			  GEN6_PM_RP_DOWN_TIMEOUT);

	return rps_reset(rps);
}

static int chv_rps_max_freq(struct intel_rps *rps)
{
	struct drm_i915_private *i915 = rps_to_i915(rps);
	struct intel_gt *gt = rps_to_gt(rps);
	u32 val;

	val = vlv_punit_read(i915, FB_GFX_FMAX_AT_VMAX_FUSE);

	switch (gt->info.sseu.eu_total) {
	case 8:
		/* (2 * 4) config */
		val >>= FB_GFX_FMAX_AT_VMAX_2SS4EU_FUSE_SHIFT;
		break;
	case 12:
		/* (2 * 6) config */
		val >>= FB_GFX_FMAX_AT_VMAX_2SS6EU_FUSE_SHIFT;
		break;
	case 16:
		/* (2 * 8) config */
	default:
		/* Setting (2 * 8) Min RP0 for any other combination */
		val >>= FB_GFX_FMAX_AT_VMAX_2SS8EU_FUSE_SHIFT;
		break;
	}

	return val & FB_GFX_FREQ_FUSE_MASK;
}

static int chv_rps_rpe_freq(struct intel_rps *rps)
{
	struct drm_i915_private *i915 = rps_to_i915(rps);
	u32 val;

	val = vlv_punit_read(i915, PUNIT_GPU_DUTYCYCLE_REG);
	val >>= PUNIT_GPU_DUTYCYCLE_RPE_FREQ_SHIFT;

	return val & PUNIT_GPU_DUTYCYCLE_RPE_FREQ_MASK;
}

static int chv_rps_guar_freq(struct intel_rps *rps)
{
	struct drm_i915_private *i915 = rps_to_i915(rps);
	u32 val;

	val = vlv_punit_read(i915, FB_GFX_FMAX_AT_VMAX_FUSE);

	return val & FB_GFX_FREQ_FUSE_MASK;
}

static u32 chv_rps_min_freq(struct intel_rps *rps)
{
	struct drm_i915_private *i915 = rps_to_i915(rps);
	u32 val;

	val = vlv_punit_read(i915, FB_GFX_FMIN_AT_VMIN_FUSE);
	val >>= FB_GFX_FMIN_AT_VMIN_FUSE_SHIFT;

	return val & FB_GFX_FREQ_FUSE_MASK;
}

static bool chv_rps_enable(struct intel_rps *rps)
{
	struct intel_uncore *uncore = rps_to_uncore(rps);
	struct drm_i915_private *i915 = rps_to_i915(rps);
	u32 val;

	/* 1: Program defaults and thresholds for RPS*/
	intel_uncore_write_fw(uncore, GEN6_RP_DOWN_TIMEOUT, 1000000);
	intel_uncore_write_fw(uncore, GEN6_RP_UP_THRESHOLD, 59400);
	intel_uncore_write_fw(uncore, GEN6_RP_DOWN_THRESHOLD, 245000);
	intel_uncore_write_fw(uncore, GEN6_RP_UP_EI, 66000);
	intel_uncore_write_fw(uncore, GEN6_RP_DOWN_EI, 350000);

	intel_uncore_write_fw(uncore, GEN6_RP_IDLE_HYSTERSIS, 10);

	/* 2: Enable RPS */
	intel_uncore_write_fw(uncore, GEN6_RP_CONTROL,
			      GEN6_RP_MEDIA_HW_NORMAL_MODE |
			      GEN6_RP_MEDIA_IS_GFX |
			      GEN6_RP_ENABLE |
			      GEN6_RP_UP_BUSY_AVG |
			      GEN6_RP_DOWN_IDLE_AVG);

	rps->pm_events = (GEN6_PM_RP_UP_THRESHOLD |
			  GEN6_PM_RP_DOWN_THRESHOLD |
			  GEN6_PM_RP_DOWN_TIMEOUT);

	/* Setting Fixed Bias */
	vlv_punit_get(i915);

	val = VLV_OVERRIDE_EN | VLV_SOC_TDP_EN | CHV_BIAS_CPU_50_SOC_50;
	vlv_punit_write(i915, VLV_TURBO_SOC_OVERRIDE, val);

	val = vlv_punit_read(i915, PUNIT_REG_GPU_FREQ_STS);

	vlv_punit_put(i915);

	/* RPS code assumes GPLL is used */
	drm_WARN_ONCE(&i915->drm, (val & GPLLENABLE) == 0,
		      "GPLL not enabled\n");

	drm_dbg(&i915->drm, "GPLL enabled? %s\n",
		str_yes_no(val & GPLLENABLE));
	drm_dbg(&i915->drm, "GPU status: 0x%08x\n", val);

	return rps_reset(rps);
}

static int vlv_rps_guar_freq(struct intel_rps *rps)
{
	struct drm_i915_private *i915 = rps_to_i915(rps);
	u32 val, rp1;

	val = vlv_nc_read(i915, IOSF_NC_FB_GFX_FREQ_FUSE);

	rp1 = val & FB_GFX_FGUARANTEED_FREQ_FUSE_MASK;
	rp1 >>= FB_GFX_FGUARANTEED_FREQ_FUSE_SHIFT;

	return rp1;
}

static int vlv_rps_max_freq(struct intel_rps *rps)
{
	struct drm_i915_private *i915 = rps_to_i915(rps);
	u32 val, rp0;

	val = vlv_nc_read(i915, IOSF_NC_FB_GFX_FREQ_FUSE);

	rp0 = (val & FB_GFX_MAX_FREQ_FUSE_MASK) >> FB_GFX_MAX_FREQ_FUSE_SHIFT;
	/* Clamp to max */
	rp0 = min_t(u32, rp0, 0xea);

	return rp0;
}

static int vlv_rps_rpe_freq(struct intel_rps *rps)
{
	struct drm_i915_private *i915 = rps_to_i915(rps);
	u32 val, rpe;

	val = vlv_nc_read(i915, IOSF_NC_FB_GFX_FMAX_FUSE_LO);
	rpe = (val & FB_FMAX_VMIN_FREQ_LO_MASK) >> FB_FMAX_VMIN_FREQ_LO_SHIFT;
	val = vlv_nc_read(i915, IOSF_NC_FB_GFX_FMAX_FUSE_HI);
	rpe |= (val & FB_FMAX_VMIN_FREQ_HI_MASK) << 5;

	return rpe;
}

static int vlv_rps_min_freq(struct intel_rps *rps)
{
	struct drm_i915_private *i915 = rps_to_i915(rps);
	u32 val;

	val = vlv_punit_read(i915, PUNIT_REG_GPU_LFM) & 0xff;
	/*
	 * According to the BYT Punit GPU turbo HAS 1.1.6.3 the minimum value
	 * for the minimum frequency in GPLL mode is 0xc1. Contrary to this on
	 * a BYT-M B0 the above register contains 0xbf. Moreover when setting
	 * a frequency Punit will not allow values below 0xc0. Clamp it 0xc0
	 * to make sure it matches what Punit accepts.
	 */
	return max_t(u32, val, 0xc0);
}

static bool vlv_rps_enable(struct intel_rps *rps)
{
	struct intel_uncore *uncore = rps_to_uncore(rps);
	struct drm_i915_private *i915 = rps_to_i915(rps);
	u32 val;

	intel_uncore_write_fw(uncore, GEN6_RP_DOWN_TIMEOUT, 1000000);
	intel_uncore_write_fw(uncore, GEN6_RP_UP_THRESHOLD, 59400);
	intel_uncore_write_fw(uncore, GEN6_RP_DOWN_THRESHOLD, 245000);
	intel_uncore_write_fw(uncore, GEN6_RP_UP_EI, 66000);
	intel_uncore_write_fw(uncore, GEN6_RP_DOWN_EI, 350000);

	intel_uncore_write_fw(uncore, GEN6_RP_IDLE_HYSTERSIS, 10);

	intel_uncore_write_fw(uncore, GEN6_RP_CONTROL,
			      GEN6_RP_MEDIA_TURBO |
			      GEN6_RP_MEDIA_HW_NORMAL_MODE |
			      GEN6_RP_MEDIA_IS_GFX |
			      GEN6_RP_ENABLE |
			      GEN6_RP_UP_BUSY_AVG |
			      GEN6_RP_DOWN_IDLE_CONT);

	/* WaGsvRC0ResidencyMethod:vlv */
	rps->pm_events = GEN6_PM_RP_UP_EI_EXPIRED;

	vlv_punit_get(i915);

	/* Setting Fixed Bias */
	val = VLV_OVERRIDE_EN | VLV_SOC_TDP_EN | VLV_BIAS_CPU_125_SOC_875;
	vlv_punit_write(i915, VLV_TURBO_SOC_OVERRIDE, val);

	val = vlv_punit_read(i915, PUNIT_REG_GPU_FREQ_STS);

	vlv_punit_put(i915);

	/* RPS code assumes GPLL is used */
	drm_WARN_ONCE(&i915->drm, (val & GPLLENABLE) == 0,
		      "GPLL not enabled\n");

	drm_dbg(&i915->drm, "GPLL enabled? %s\n",
		str_yes_no(val & GPLLENABLE));
	drm_dbg(&i915->drm, "GPU status: 0x%08x\n", val);

	return rps_reset(rps);
}

static unsigned long __ips_gfx_val(struct intel_ips *ips)
{
	struct intel_rps *rps = container_of(ips, typeof(*rps), ips);
	struct intel_uncore *uncore = rps_to_uncore(rps);
	unsigned int t, state1, state2;
	u32 pxvid, ext_v;
	u64 corr, corr2;

	lockdep_assert_held(&mchdev_lock);

	pxvid = intel_uncore_read(uncore, PXVFREQ(rps->cur_freq));
	pxvid = (pxvid >> 24) & 0x7f;
	ext_v = pvid_to_extvid(rps_to_i915(rps), pxvid);

	state1 = ext_v;

	/* Revel in the empirically derived constants */

	/* Correction factor in 1/100000 units */
	t = ips_mch_val(uncore);
	if (t > 80)
		corr = t * 2349 + 135940;
	else if (t >= 50)
		corr = t * 964 + 29317;
	else /* < 50 */
		corr = t * 301 + 1004;

	corr = div_u64(corr * 150142 * state1, 10000) - 78642;
	corr2 = div_u64(corr, 100000) * ips->corr;

	state2 = div_u64(corr2 * state1, 10000);
	state2 /= 100; /* convert to mW */

	__gen5_ips_update(ips);

	return ips->gfx_power + state2;
}

static bool has_busy_stats(struct intel_rps *rps)
{
	struct intel_engine_cs *engine;
	enum intel_engine_id id;

	for_each_engine(engine, rps_to_gt(rps), id) {
		if (!intel_engine_supports_stats(engine))
			return false;
	}

	return true;
}

void intel_rps_enable(struct intel_rps *rps)
{
	struct drm_i915_private *i915 = rps_to_i915(rps);
	struct intel_uncore *uncore = rps_to_uncore(rps);
	bool enabled = false;

	if (!HAS_RPS(i915))
		return;

	if (rps_uses_slpc(rps))
		return;

	intel_gt_check_clock_frequency(rps_to_gt(rps));

	intel_uncore_forcewake_get(uncore, FORCEWAKE_ALL);
	if (rps->max_freq <= rps->min_freq)
		/* leave disabled, no room for dynamic reclocking */;
	else if (IS_CHERRYVIEW(i915))
		enabled = chv_rps_enable(rps);
	else if (IS_VALLEYVIEW(i915))
		enabled = vlv_rps_enable(rps);
	else if (GRAPHICS_VER(i915) >= 9)
		enabled = gen9_rps_enable(rps);
	else if (GRAPHICS_VER(i915) >= 8)
		enabled = gen8_rps_enable(rps);
	else if (GRAPHICS_VER(i915) >= 6)
		enabled = gen6_rps_enable(rps);
	else if (IS_IRONLAKE_M(i915))
		enabled = gen5_rps_enable(rps);
	else
		MISSING_CASE(GRAPHICS_VER(i915));
	intel_uncore_forcewake_put(uncore, FORCEWAKE_ALL);
	if (!enabled)
		return;

	GT_TRACE(rps_to_gt(rps),
		 "min:%x, max:%x, freq:[%d, %d]\n",
		 rps->min_freq, rps->max_freq,
		 intel_gpu_freq(rps, rps->min_freq),
		 intel_gpu_freq(rps, rps->max_freq));

	GEM_BUG_ON(rps->max_freq < rps->min_freq);
	GEM_BUG_ON(rps->idle_freq > rps->max_freq);

	GEM_BUG_ON(rps->efficient_freq < rps->min_freq);
	GEM_BUG_ON(rps->efficient_freq > rps->max_freq);

	if (has_busy_stats(rps))
		intel_rps_set_timer(rps);
	else if (GRAPHICS_VER(i915) >= 6 && GRAPHICS_VER(i915) <= 11)
		intel_rps_set_interrupts(rps);
	else
		/* Ironlake currently uses intel_ips.ko */ {}

	intel_rps_set_enabled(rps);
}

static void gen6_rps_disable(struct intel_rps *rps)
{
	set(rps_to_uncore(rps), GEN6_RP_CONTROL, 0);
}

void intel_rps_disable(struct intel_rps *rps)
{
	struct drm_i915_private *i915 = rps_to_i915(rps);

	intel_rps_clear_enabled(rps);
	intel_rps_clear_interrupts(rps);
	intel_rps_clear_timer(rps);

	if (GRAPHICS_VER(i915) >= 6)
		gen6_rps_disable(rps);
	else if (IS_IRONLAKE_M(i915))
		gen5_rps_disable(rps);
}

static int byt_gpu_freq(struct intel_rps *rps, int val)
{
	/*
	 * N = val - 0xb7
	 * Slow = Fast = GPLL ref * N
	 */
	return DIV_ROUND_CLOSEST(rps->gpll_ref_freq * (val - 0xb7), 1000);
}

static int byt_freq_opcode(struct intel_rps *rps, int val)
{
	return DIV_ROUND_CLOSEST(1000 * val, rps->gpll_ref_freq) + 0xb7;
}

static int chv_gpu_freq(struct intel_rps *rps, int val)
{
	/*
	 * N = val / 2
	 * CU (slow) = CU2x (fast) / 2 = GPLL ref * N / 2
	 */
	return DIV_ROUND_CLOSEST(rps->gpll_ref_freq * val, 2 * 2 * 1000);
}

static int chv_freq_opcode(struct intel_rps *rps, int val)
{
	/* CHV needs even values */
	return DIV_ROUND_CLOSEST(2 * 1000 * val, rps->gpll_ref_freq) * 2;
}

int intel_gpu_freq(struct intel_rps *rps, int val)
{
	struct drm_i915_private *i915 = rps_to_i915(rps);

	if (GRAPHICS_VER(i915) >= 9)
		return DIV_ROUND_CLOSEST(val * GT_FREQUENCY_MULTIPLIER,
					 GEN9_FREQ_SCALER);
	else if (IS_CHERRYVIEW(i915))
		return chv_gpu_freq(rps, val);
	else if (IS_VALLEYVIEW(i915))
		return byt_gpu_freq(rps, val);
	else if (GRAPHICS_VER(i915) >= 6)
		return val * GT_FREQUENCY_MULTIPLIER;
	else
		return val;
}

int intel_freq_opcode(struct intel_rps *rps, int val)
{
	struct drm_i915_private *i915 = rps_to_i915(rps);

	if (GRAPHICS_VER(i915) >= 9)
		return DIV_ROUND_CLOSEST(val * GEN9_FREQ_SCALER,
					 GT_FREQUENCY_MULTIPLIER);
	else if (IS_CHERRYVIEW(i915))
		return chv_freq_opcode(rps, val);
	else if (IS_VALLEYVIEW(i915))
		return byt_freq_opcode(rps, val);
	else if (GRAPHICS_VER(i915) >= 6)
		return DIV_ROUND_CLOSEST(val, GT_FREQUENCY_MULTIPLIER);
	else
		return val;
}

static void vlv_init_gpll_ref_freq(struct intel_rps *rps)
{
	struct drm_i915_private *i915 = rps_to_i915(rps);

	rps->gpll_ref_freq =
		vlv_get_cck_clock(i915, "GPLL ref",
				  CCK_GPLL_CLOCK_CONTROL,
				  i915->czclk_freq);

	drm_dbg(&i915->drm, "GPLL reference freq: %d kHz\n",
		rps->gpll_ref_freq);
}

static void vlv_rps_init(struct intel_rps *rps)
{
	struct drm_i915_private *i915 = rps_to_i915(rps);
	u32 val;

	vlv_iosf_sb_get(i915,
			BIT(VLV_IOSF_SB_PUNIT) |
			BIT(VLV_IOSF_SB_NC) |
			BIT(VLV_IOSF_SB_CCK));

	vlv_init_gpll_ref_freq(rps);

	val = vlv_punit_read(i915, PUNIT_REG_GPU_FREQ_STS);
	switch ((val >> 6) & 3) {
	case 0:
	case 1:
		i915->mem_freq = 800;
		break;
	case 2:
		i915->mem_freq = 1066;
		break;
	case 3:
		i915->mem_freq = 1333;
		break;
	}
	drm_dbg(&i915->drm, "DDR speed: %d MHz\n", i915->mem_freq);

	rps->max_freq = vlv_rps_max_freq(rps);
	rps->rp0_freq = rps->max_freq;
	drm_dbg(&i915->drm, "max GPU freq: %d MHz (%u)\n",
		intel_gpu_freq(rps, rps->max_freq), rps->max_freq);

	rps->efficient_freq = vlv_rps_rpe_freq(rps);
	drm_dbg(&i915->drm, "RPe GPU freq: %d MHz (%u)\n",
		intel_gpu_freq(rps, rps->efficient_freq), rps->efficient_freq);

	rps->rp1_freq = vlv_rps_guar_freq(rps);
	drm_dbg(&i915->drm, "RP1(Guar Freq) GPU freq: %d MHz (%u)\n",
		intel_gpu_freq(rps, rps->rp1_freq), rps->rp1_freq);

	rps->min_freq = vlv_rps_min_freq(rps);
	drm_dbg(&i915->drm, "min GPU freq: %d MHz (%u)\n",
		intel_gpu_freq(rps, rps->min_freq), rps->min_freq);

	vlv_iosf_sb_put(i915,
			BIT(VLV_IOSF_SB_PUNIT) |
			BIT(VLV_IOSF_SB_NC) |
			BIT(VLV_IOSF_SB_CCK));
}

static void chv_rps_init(struct intel_rps *rps)
{
	struct drm_i915_private *i915 = rps_to_i915(rps);
	u32 val;

	vlv_iosf_sb_get(i915,
			BIT(VLV_IOSF_SB_PUNIT) |
			BIT(VLV_IOSF_SB_NC) |
			BIT(VLV_IOSF_SB_CCK));

	vlv_init_gpll_ref_freq(rps);

	val = vlv_cck_read(i915, CCK_FUSE_REG);

	switch ((val >> 2) & 0x7) {
	case 3:
		i915->mem_freq = 2000;
		break;
	default:
		i915->mem_freq = 1600;
		break;
	}
	drm_dbg(&i915->drm, "DDR speed: %d MHz\n", i915->mem_freq);

	rps->max_freq = chv_rps_max_freq(rps);
	rps->rp0_freq = rps->max_freq;
	drm_dbg(&i915->drm, "max GPU freq: %d MHz (%u)\n",
		intel_gpu_freq(rps, rps->max_freq), rps->max_freq);

	rps->efficient_freq = chv_rps_rpe_freq(rps);
	drm_dbg(&i915->drm, "RPe GPU freq: %d MHz (%u)\n",
		intel_gpu_freq(rps, rps->efficient_freq), rps->efficient_freq);

	rps->rp1_freq = chv_rps_guar_freq(rps);
	drm_dbg(&i915->drm, "RP1(Guar) GPU freq: %d MHz (%u)\n",
		intel_gpu_freq(rps, rps->rp1_freq), rps->rp1_freq);

	rps->min_freq = chv_rps_min_freq(rps);
	drm_dbg(&i915->drm, "min GPU freq: %d MHz (%u)\n",
		intel_gpu_freq(rps, rps->min_freq), rps->min_freq);

	vlv_iosf_sb_put(i915,
			BIT(VLV_IOSF_SB_PUNIT) |
			BIT(VLV_IOSF_SB_NC) |
			BIT(VLV_IOSF_SB_CCK));

	drm_WARN_ONCE(&i915->drm, (rps->max_freq | rps->efficient_freq |
				   rps->rp1_freq | rps->min_freq) & 1,
		      "Odd GPU freq values\n");
}

static void vlv_c0_read(struct intel_uncore *uncore, struct intel_rps_ei *ei)
{
	ei->ktime = ktime_get_raw();
	ei->render_c0 = intel_uncore_read(uncore, VLV_RENDER_C0_COUNT);
	ei->media_c0 = intel_uncore_read(uncore, VLV_MEDIA_C0_COUNT);
}

static u32 vlv_wa_c0_ei(struct intel_rps *rps, u32 pm_iir)
{
	struct intel_uncore *uncore = rps_to_uncore(rps);
	const struct intel_rps_ei *prev = &rps->ei;
	struct intel_rps_ei now;
	u32 events = 0;

	if ((pm_iir & GEN6_PM_RP_UP_EI_EXPIRED) == 0)
		return 0;

	vlv_c0_read(uncore, &now);

	if (prev->ktime) {
		u64 time, c0;
		u32 render, media;

		time = ktime_us_delta(now.ktime, prev->ktime);

		time *= rps_to_i915(rps)->czclk_freq;

		/* Workload can be split between render + media,
		 * e.g. SwapBuffers being blitted in X after being rendered in
		 * mesa. To account for this we need to combine both engines
		 * into our activity counter.
		 */
		render = now.render_c0 - prev->render_c0;
		media = now.media_c0 - prev->media_c0;
		c0 = max(render, media);
		c0 *= 1000 * 100 << 8; /* to usecs and scale to threshold% */

		if (c0 > time * rps->power.up_threshold)
			events = GEN6_PM_RP_UP_THRESHOLD;
		else if (c0 < time * rps->power.down_threshold)
			events = GEN6_PM_RP_DOWN_THRESHOLD;
	}

	rps->ei = now;
	return events;
}

static void rps_work(struct work_struct *work)
{
	struct intel_rps *rps = container_of(work, typeof(*rps), work);
	struct intel_gt *gt = rps_to_gt(rps);
	struct drm_i915_private *i915 = rps_to_i915(rps);
	bool client_boost = false;
	int new_freq, adj, min, max;
	u32 pm_iir = 0;

	spin_lock_irq(&gt->irq_lock);
	pm_iir = fetch_and_zero(&rps->pm_iir) & rps->pm_events;
	client_boost = atomic_read(&rps->num_waiters);
	spin_unlock_irq(&gt->irq_lock);

	/* Make sure we didn't queue anything we're not going to process. */
	if (!pm_iir && !client_boost)
		goto out;

	mutex_lock(&rps->lock);
	if (!intel_rps_is_active(rps)) {
		mutex_unlock(&rps->lock);
		return;
	}

	pm_iir |= vlv_wa_c0_ei(rps, pm_iir);

	adj = rps->last_adj;
	new_freq = rps->cur_freq;
	min = rps->min_freq_softlimit;
	max = rps->max_freq_softlimit;
	if (client_boost)
		max = rps->max_freq;

	GT_TRACE(gt,
		 "pm_iir:%x, client_boost:%s, last:%d, cur:%x, min:%x, max:%x\n",
		 pm_iir, str_yes_no(client_boost),
		 adj, new_freq, min, max);

	if (client_boost && new_freq < rps->boost_freq) {
		new_freq = rps->boost_freq;
		adj = 0;
	} else if (pm_iir & GEN6_PM_RP_UP_THRESHOLD) {
		if (adj > 0)
			adj *= 2;
		else /* CHV needs even encode values */
			adj = IS_CHERRYVIEW(gt->i915) ? 2 : 1;

		if (new_freq >= rps->max_freq_softlimit)
			adj = 0;
	} else if (client_boost) {
		adj = 0;
	} else if (pm_iir & GEN6_PM_RP_DOWN_TIMEOUT) {
		if (rps->cur_freq > rps->efficient_freq)
			new_freq = rps->efficient_freq;
		else if (rps->cur_freq > rps->min_freq_softlimit)
			new_freq = rps->min_freq_softlimit;
		adj = 0;
	} else if (pm_iir & GEN6_PM_RP_DOWN_THRESHOLD) {
		if (adj < 0)
			adj *= 2;
		else /* CHV needs even encode values */
			adj = IS_CHERRYVIEW(gt->i915) ? -2 : -1;

		if (new_freq <= rps->min_freq_softlimit)
			adj = 0;
	} else { /* unknown event */
		adj = 0;
	}

	/*
	 * sysfs frequency limits may have snuck in while
	 * servicing the interrupt
	 */
	new_freq += adj;
	new_freq = clamp_t(int, new_freq, min, max);

	if (intel_rps_set(rps, new_freq)) {
		drm_dbg(&i915->drm, "Failed to set new GPU frequency\n");
		adj = 0;
	}
	rps->last_adj = adj;

	mutex_unlock(&rps->lock);

out:
	spin_lock_irq(&gt->irq_lock);
	gen6_gt_pm_unmask_irq(gt, rps->pm_events);
	spin_unlock_irq(&gt->irq_lock);
}

void gen11_rps_irq_handler(struct intel_rps *rps, u32 pm_iir)
{
	struct intel_gt *gt = rps_to_gt(rps);
	const u32 events = rps->pm_events & pm_iir;

	lockdep_assert_held(&gt->irq_lock);

	if (unlikely(!events))
		return;

	GT_TRACE(gt, "irq events:%x\n", events);

	gen6_gt_pm_mask_irq(gt, events);

	rps->pm_iir |= events;
	schedule_work(&rps->work);
}

void gen6_rps_irq_handler(struct intel_rps *rps, u32 pm_iir)
{
	struct intel_gt *gt = rps_to_gt(rps);
	u32 events;

	events = pm_iir & rps->pm_events;
	if (events) {
		spin_lock(&gt->irq_lock);

		GT_TRACE(gt, "irq events:%x\n", events);

		gen6_gt_pm_mask_irq(gt, events);
		rps->pm_iir |= events;

		schedule_work(&rps->work);
		spin_unlock(&gt->irq_lock);
	}

	if (GRAPHICS_VER(gt->i915) >= 8)
		return;

	if (pm_iir & PM_VEBOX_USER_INTERRUPT)
		intel_engine_cs_irq(gt->engine[VECS0], pm_iir >> 10);

	if (pm_iir & PM_VEBOX_CS_ERROR_INTERRUPT)
		DRM_DEBUG("Command parser error, pm_iir 0x%08x\n", pm_iir);
}

void gen5_rps_irq_handler(struct intel_rps *rps)
{
	struct intel_uncore *uncore = rps_to_uncore(rps);
	u32 busy_up, busy_down, max_avg, min_avg;
	u8 new_freq;

	spin_lock(&mchdev_lock);

	intel_uncore_write16(uncore,
			     MEMINTRSTS,
			     intel_uncore_read(uncore, MEMINTRSTS));

	intel_uncore_write16(uncore, MEMINTRSTS, MEMINT_EVAL_CHG);
	busy_up = intel_uncore_read(uncore, RCPREVBSYTUPAVG);
	busy_down = intel_uncore_read(uncore, RCPREVBSYTDNAVG);
	max_avg = intel_uncore_read(uncore, RCBMAXAVG);
	min_avg = intel_uncore_read(uncore, RCBMINAVG);

	/* Handle RCS change request from hw */
	new_freq = rps->cur_freq;
	if (busy_up > max_avg)
		new_freq++;
	else if (busy_down < min_avg)
		new_freq--;
	new_freq = clamp(new_freq,
			 rps->min_freq_softlimit,
			 rps->max_freq_softlimit);

	if (new_freq != rps->cur_freq && !__gen5_rps_set(rps, new_freq))
		rps->cur_freq = new_freq;

	spin_unlock(&mchdev_lock);
}

void intel_rps_init_early(struct intel_rps *rps)
{
	mutex_init(&rps->lock);
	mutex_init(&rps->power.mutex);

	INIT_WORK(&rps->work, rps_work);
	timer_setup(&rps->timer, rps_timer, 0);

	atomic_set(&rps->num_waiters, 0);
}

void intel_rps_init(struct intel_rps *rps)
{
	struct drm_i915_private *i915 = rps_to_i915(rps);

	if (rps_uses_slpc(rps))
		return;

	if (IS_CHERRYVIEW(i915))
		chv_rps_init(rps);
	else if (IS_VALLEYVIEW(i915))
		vlv_rps_init(rps);
	else if (GRAPHICS_VER(i915) >= 6)
		gen6_rps_init(rps);
	else if (IS_IRONLAKE_M(i915))
		gen5_rps_init(rps);

	/* Derive initial user preferences/limits from the hardware limits */
	rps->max_freq_softlimit = rps->max_freq;
	rps->min_freq_softlimit = rps->min_freq;

	/* After setting max-softlimit, find the overclock max freq */
	if (GRAPHICS_VER(i915) == 6 || IS_IVYBRIDGE(i915) || IS_HASWELL(i915)) {
		u32 params = 0;

		snb_pcode_read(rps_to_gt(rps)->uncore, GEN6_READ_OC_PARAMS, &params, NULL);
		if (params & BIT(31)) { /* OC supported */
			drm_dbg(&i915->drm,
				"Overclocking supported, max: %dMHz, overclock: %dMHz\n",
				(rps->max_freq & 0xff) * 50,
				(params & 0xff) * 50);
			rps->max_freq = params & 0xff;
		}
	}

	/* Finally allow us to boost to max by default */
	rps->boost_freq = rps->max_freq;
	rps->idle_freq = rps->min_freq;

	/* Start in the middle, from here we will autotune based on workload */
	rps->cur_freq = rps->efficient_freq;

	rps->pm_intrmsk_mbz = 0;

	/*
	 * SNB,IVB,HSW can while VLV,CHV may hard hang on looping batchbuffer
	 * if GEN6_PM_UP_EI_EXPIRED is masked.
	 *
	 * TODO: verify if this can be reproduced on VLV,CHV.
	 */
	if (GRAPHICS_VER(i915) <= 7)
		rps->pm_intrmsk_mbz |= GEN6_PM_RP_UP_EI_EXPIRED;

	if (GRAPHICS_VER(i915) >= 8 && GRAPHICS_VER(i915) < 11)
		rps->pm_intrmsk_mbz |= GEN8_PMINTR_DISABLE_REDIRECT_TO_GUC;

	/* GuC needs ARAT expired interrupt unmasked */
	if (intel_uc_uses_guc_submission(&rps_to_gt(rps)->uc))
		rps->pm_intrmsk_mbz |= ARAT_EXPIRED_INTRMSK;
}

void intel_rps_sanitize(struct intel_rps *rps)
{
	if (rps_uses_slpc(rps))
		return;

	if (GRAPHICS_VER(rps_to_i915(rps)) >= 6)
		rps_disable_interrupts(rps);
}

u32 intel_rps_get_cagf(struct intel_rps *rps, u32 rpstat)
{
	struct drm_i915_private *i915 = rps_to_i915(rps);
	u32 cagf;

	if (IS_VALLEYVIEW(i915) || IS_CHERRYVIEW(i915))
		cagf = (rpstat >> 8) & 0xff;
	else if (GRAPHICS_VER(i915) >= 9)
		cagf = (rpstat & GEN9_CAGF_MASK) >> GEN9_CAGF_SHIFT;
	else if (IS_HASWELL(i915) || IS_BROADWELL(i915))
		cagf = (rpstat & HSW_CAGF_MASK) >> HSW_CAGF_SHIFT;
	else if (GRAPHICS_VER(i915) >= 6)
		cagf = (rpstat & GEN6_CAGF_MASK) >> GEN6_CAGF_SHIFT;
	else
		cagf = gen5_invert_freq(rps, (rpstat & MEMSTAT_PSTATE_MASK) >>
					MEMSTAT_PSTATE_SHIFT);

	return cagf;
}

static u32 read_cagf(struct intel_rps *rps)
{
	struct drm_i915_private *i915 = rps_to_i915(rps);
	struct intel_uncore *uncore = rps_to_uncore(rps);
	u32 freq;

	if (IS_VALLEYVIEW(i915) || IS_CHERRYVIEW(i915)) {
		vlv_punit_get(i915);
		freq = vlv_punit_read(i915, PUNIT_REG_GPU_FREQ_STS);
		vlv_punit_put(i915);
	} else if (GRAPHICS_VER(i915) >= 6) {
		freq = intel_uncore_read(uncore, GEN6_RPSTAT1);
	} else {
		freq = intel_uncore_read(uncore, MEMSTAT_ILK);
	}

	return intel_rps_get_cagf(rps, freq);
}

u32 intel_rps_read_actual_frequency(struct intel_rps *rps)
{
	struct intel_runtime_pm *rpm = rps_to_uncore(rps)->rpm;
	intel_wakeref_t wakeref;
	u32 freq = 0;

	with_intel_runtime_pm_if_in_use(rpm, wakeref)
		freq = intel_gpu_freq(rps, read_cagf(rps));

	return freq;
}

u32 intel_rps_read_punit_req(struct intel_rps *rps)
{
	struct intel_uncore *uncore = rps_to_uncore(rps);
	struct intel_runtime_pm *rpm = rps_to_uncore(rps)->rpm;
	intel_wakeref_t wakeref;
	u32 freq = 0;

	with_intel_runtime_pm_if_in_use(rpm, wakeref)
		freq = intel_uncore_read(uncore, GEN6_RPNSWREQ);

	return freq;
}

static u32 intel_rps_get_req(u32 pureq)
{
	u32 req = pureq >> GEN9_SW_REQ_UNSLICE_RATIO_SHIFT;

	return req;
}

u32 intel_rps_read_punit_req_frequency(struct intel_rps *rps)
{
	u32 freq = intel_rps_get_req(intel_rps_read_punit_req(rps));

	return intel_gpu_freq(rps, freq);
}

u32 intel_rps_get_requested_frequency(struct intel_rps *rps)
{
	if (rps_uses_slpc(rps))
		return intel_rps_read_punit_req_frequency(rps);
	else
		return intel_gpu_freq(rps, rps->cur_freq);
}

u32 intel_rps_get_max_frequency(struct intel_rps *rps)
{
	struct intel_guc_slpc *slpc = rps_to_slpc(rps);

	if (rps_uses_slpc(rps))
		return slpc->max_freq_softlimit;
	else
		return intel_gpu_freq(rps, rps->max_freq_softlimit);
}

u32 intel_rps_get_rp0_frequency(struct intel_rps *rps)
{
	struct intel_guc_slpc *slpc = rps_to_slpc(rps);

	if (rps_uses_slpc(rps))
		return slpc->rp0_freq;
	else
		return intel_gpu_freq(rps, rps->rp0_freq);
}

u32 intel_rps_get_rp1_frequency(struct intel_rps *rps)
{
	struct intel_guc_slpc *slpc = rps_to_slpc(rps);

	if (rps_uses_slpc(rps))
		return slpc->rp1_freq;
	else
		return intel_gpu_freq(rps, rps->rp1_freq);
}

u32 intel_rps_get_rpn_frequency(struct intel_rps *rps)
{
	struct intel_guc_slpc *slpc = rps_to_slpc(rps);

	if (rps_uses_slpc(rps))
		return slpc->min_freq;
	else
		return intel_gpu_freq(rps, rps->min_freq);
}

static int set_max_freq(struct intel_rps *rps, u32 val)
{
	struct drm_i915_private *i915 = rps_to_i915(rps);
	int ret = 0;

	mutex_lock(&rps->lock);

	val = intel_freq_opcode(rps, val);
	if (val < rps->min_freq ||
	    val > rps->max_freq ||
	    val < rps->min_freq_softlimit) {
		ret = -EINVAL;
		goto unlock;
	}

	if (val > rps->rp0_freq)
		drm_dbg(&i915->drm, "User requested overclocking to %d\n",
			intel_gpu_freq(rps, val));

	rps->max_freq_softlimit = val;

	val = clamp_t(int, rps->cur_freq,
		      rps->min_freq_softlimit,
		      rps->max_freq_softlimit);

	/*
	 * We still need *_set_rps to process the new max_delay and
	 * update the interrupt limits and PMINTRMSK even though
	 * frequency request may be unchanged.
	 */
	intel_rps_set(rps, val);

unlock:
	mutex_unlock(&rps->lock);

	return ret;
}

int intel_rps_set_max_frequency(struct intel_rps *rps, u32 val)
{
	struct intel_guc_slpc *slpc = rps_to_slpc(rps);

	if (rps_uses_slpc(rps))
		return intel_guc_slpc_set_max_freq(slpc, val);
	else
		return set_max_freq(rps, val);
}

u32 intel_rps_get_min_frequency(struct intel_rps *rps)
{
	struct intel_guc_slpc *slpc = rps_to_slpc(rps);

	if (rps_uses_slpc(rps))
		return slpc->min_freq_softlimit;
	else
		return intel_gpu_freq(rps, rps->min_freq_softlimit);
}

static int set_min_freq(struct intel_rps *rps, u32 val)
{
	int ret = 0;

	mutex_lock(&rps->lock);

	val = intel_freq_opcode(rps, val);
	if (val < rps->min_freq ||
	    val > rps->max_freq ||
	    val > rps->max_freq_softlimit) {
		ret = -EINVAL;
		goto unlock;
	}

	rps->min_freq_softlimit = val;

	val = clamp_t(int, rps->cur_freq,
		      rps->min_freq_softlimit,
		      rps->max_freq_softlimit);

	/*
	 * We still need *_set_rps to process the new min_delay and
	 * update the interrupt limits and PMINTRMSK even though
	 * frequency request may be unchanged.
	 */
	intel_rps_set(rps, val);

unlock:
	mutex_unlock(&rps->lock);

	return ret;
}

int intel_rps_set_min_frequency(struct intel_rps *rps, u32 val)
{
	struct intel_guc_slpc *slpc = rps_to_slpc(rps);

	if (rps_uses_slpc(rps))
		return intel_guc_slpc_set_min_freq(slpc, val);
	else
		return set_min_freq(rps, val);
}

static void intel_rps_set_manual(struct intel_rps *rps, bool enable)
{
	struct intel_uncore *uncore = rps_to_uncore(rps);
	u32 state = enable ? GEN9_RPSWCTL_ENABLE : GEN9_RPSWCTL_DISABLE;

	/* Allow punit to process software requests */
	intel_uncore_write(uncore, GEN6_RP_CONTROL, state);
}

void intel_rps_raise_unslice(struct intel_rps *rps)
{
	struct intel_uncore *uncore = rps_to_uncore(rps);

	mutex_lock(&rps->lock);

	if (rps_uses_slpc(rps)) {
		/* RP limits have not been initialized yet for SLPC path */
		struct intel_rps_freq_caps caps;

		gen6_rps_get_freq_caps(rps, &caps);

		intel_rps_set_manual(rps, true);
		intel_uncore_write(uncore, GEN6_RPNSWREQ,
				   ((caps.rp0_freq <<
				   GEN9_SW_REQ_UNSLICE_RATIO_SHIFT) |
				   GEN9_IGNORE_SLICE_RATIO));
		intel_rps_set_manual(rps, false);
	} else {
		intel_rps_set(rps, rps->rp0_freq);
	}

	mutex_unlock(&rps->lock);
}

void intel_rps_lower_unslice(struct intel_rps *rps)
{
	struct intel_uncore *uncore = rps_to_uncore(rps);

	mutex_lock(&rps->lock);

	if (rps_uses_slpc(rps)) {
		/* RP limits have not been initialized yet for SLPC path */
		struct intel_rps_freq_caps caps;

		gen6_rps_get_freq_caps(rps, &caps);

		intel_rps_set_manual(rps, true);
		intel_uncore_write(uncore, GEN6_RPNSWREQ,
				   ((caps.min_freq <<
				   GEN9_SW_REQ_UNSLICE_RATIO_SHIFT) |
				   GEN9_IGNORE_SLICE_RATIO));
		intel_rps_set_manual(rps, false);
	} else {
		intel_rps_set(rps, rps->min_freq);
	}

	mutex_unlock(&rps->lock);
}

static u32 rps_read_mmio(struct intel_rps *rps, i915_reg_t reg32)
{
	struct intel_gt *gt = rps_to_gt(rps);
	intel_wakeref_t wakeref;
	u32 val;

	with_intel_runtime_pm(gt->uncore->rpm, wakeref)
		val = intel_uncore_read(gt->uncore, reg32);

	return val;
}

bool rps_read_mask_mmio(struct intel_rps *rps,
			i915_reg_t reg32, u32 mask)
{
	return rps_read_mmio(rps, reg32) & mask;
}

/* External interface for intel_ips.ko */

static struct drm_i915_private __rcu *ips_mchdev;

/**
 * Tells the intel_ips driver that the i915 driver is now loaded, if
 * IPS got loaded first.
 *
 * This awkward dance is so that neither module has to depend on the
 * other in order for IPS to do the appropriate communication of
 * GPU turbo limits to i915.
 */
static void
ips_ping_for_i915_load(void)
{
	void (*link)(void);

	link = symbol_get(ips_link_to_i915_driver);
	if (link) {
		link();
		symbol_put(ips_link_to_i915_driver);
	}
}

void intel_rps_driver_register(struct intel_rps *rps)
{
	struct intel_gt *gt = rps_to_gt(rps);

	/*
	 * We only register the i915 ips part with intel-ips once everything is
	 * set up, to avoid intel-ips sneaking in and reading bogus values.
	 */
	if (GRAPHICS_VER(gt->i915) == 5) {
		GEM_BUG_ON(ips_mchdev);
		rcu_assign_pointer(ips_mchdev, gt->i915);
		ips_ping_for_i915_load();
	}
}

void intel_rps_driver_unregister(struct intel_rps *rps)
{
	if (rcu_access_pointer(ips_mchdev) == rps_to_i915(rps))
		rcu_assign_pointer(ips_mchdev, NULL);
}

static struct drm_i915_private *mchdev_get(void)
{
	struct drm_i915_private *i915;

	rcu_read_lock();
	i915 = rcu_dereference(ips_mchdev);
	if (i915 && !kref_get_unless_zero(&i915->drm.ref))
		i915 = NULL;
	rcu_read_unlock();

	return i915;
}

/**
 * i915_read_mch_val - return value for IPS use
 *
 * Calculate and return a value for the IPS driver to use when deciding whether
 * we have thermal and power headroom to increase CPU or GPU power budget.
 */
unsigned long i915_read_mch_val(void)
{
	struct drm_i915_private *i915;
	unsigned long chipset_val = 0;
	unsigned long graphics_val = 0;
	intel_wakeref_t wakeref;

	i915 = mchdev_get();
	if (!i915)
		return 0;

	with_intel_runtime_pm(&i915->runtime_pm, wakeref) {
		struct intel_ips *ips = &to_gt(i915)->rps.ips;

		spin_lock_irq(&mchdev_lock);
		chipset_val = __ips_chipset_val(ips);
		graphics_val = __ips_gfx_val(ips);
		spin_unlock_irq(&mchdev_lock);
	}

	drm_dev_put(&i915->drm);
	return chipset_val + graphics_val;
}
EXPORT_SYMBOL_GPL(i915_read_mch_val);

/**
 * i915_gpu_raise - raise GPU frequency limit
 *
 * Raise the limit; IPS indicates we have thermal headroom.
 */
bool i915_gpu_raise(void)
{
	struct drm_i915_private *i915;
	struct intel_rps *rps;

	i915 = mchdev_get();
	if (!i915)
		return false;

	rps = &to_gt(i915)->rps;

	spin_lock_irq(&mchdev_lock);
	if (rps->max_freq_softlimit < rps->max_freq)
		rps->max_freq_softlimit++;
	spin_unlock_irq(&mchdev_lock);

	drm_dev_put(&i915->drm);
	return true;
}
EXPORT_SYMBOL_GPL(i915_gpu_raise);

/**
 * i915_gpu_lower - lower GPU frequency limit
 *
 * IPS indicates we're close to a thermal limit, so throttle back the GPU
 * frequency maximum.
 */
bool i915_gpu_lower(void)
{
	struct drm_i915_private *i915;
	struct intel_rps *rps;

	i915 = mchdev_get();
	if (!i915)
		return false;

	rps = &to_gt(i915)->rps;

	spin_lock_irq(&mchdev_lock);
	if (rps->max_freq_softlimit > rps->min_freq)
		rps->max_freq_softlimit--;
	spin_unlock_irq(&mchdev_lock);

	drm_dev_put(&i915->drm);
	return true;
}
EXPORT_SYMBOL_GPL(i915_gpu_lower);

/**
 * i915_gpu_busy - indicate GPU business to IPS
 *
 * Tell the IPS driver whether or not the GPU is busy.
 */
bool i915_gpu_busy(void)
{
	struct drm_i915_private *i915;
	bool ret;

	i915 = mchdev_get();
	if (!i915)
		return false;

	ret = to_gt(i915)->awake;

	drm_dev_put(&i915->drm);
	return ret;
}
EXPORT_SYMBOL_GPL(i915_gpu_busy);

/**
 * i915_gpu_turbo_disable - disable graphics turbo
 *
 * Disable graphics turbo by resetting the max frequency and setting the
 * current frequency to the default.
 */
bool i915_gpu_turbo_disable(void)
{
	struct drm_i915_private *i915;
	struct intel_rps *rps;
	bool ret;

	i915 = mchdev_get();
	if (!i915)
		return false;

	rps = &to_gt(i915)->rps;

	spin_lock_irq(&mchdev_lock);
	rps->max_freq_softlimit = rps->min_freq;
	ret = !__gen5_rps_set(&to_gt(i915)->rps, rps->min_freq);
	spin_unlock_irq(&mchdev_lock);

	drm_dev_put(&i915->drm);
	return ret;
}
EXPORT_SYMBOL_GPL(i915_gpu_turbo_disable);

#if IS_ENABLED(CONFIG_DRM_I915_SELFTEST)
#include "selftest_rps.c"
#include "selftest_slpc.c"
#endif<|MERGE_RESOLUTION|>--- conflicted
+++ resolved
@@ -1142,14 +1142,10 @@
 		u32 ddcc_status = 0;
 		u32 mult = 1;
 
-<<<<<<< HEAD
 		if (IS_GEN9_BC(i915) || GRAPHICS_VER(i915) >= 11)
 			mult = GEN9_FREQ_SCALER;
-		if (snb_pcode_read(i915, HSW_PCODE_DYNAMIC_DUTY_CYCLE_CONTROL,
-=======
 		if (snb_pcode_read(rps_to_gt(rps)->uncore,
 				   HSW_PCODE_DYNAMIC_DUTY_CYCLE_CONTROL,
->>>>>>> 5f38c3fb
 				   &ddcc_status, NULL) == 0)
 			rps->efficient_freq =
 				clamp_t(u32,
