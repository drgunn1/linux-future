--- conflicted
+++ resolved
@@ -1470,9 +1470,6 @@
 	if (!IS_ERR(rockchip->vpcie0v9))
 		regulator_disable(rockchip->vpcie0v9);
 
-	if (!IS_ERR(rockchip->vpcie0v9))
-		regulator_disable(rockchip->vpcie0v9);
-
 	return ret;
 }
 
@@ -1489,27 +1486,9 @@
 		}
 	}
 
-<<<<<<< HEAD
-	err = clk_prepare_enable(rockchip->clk_pcie_pm);
-	if (err)
-		goto err_pcie_pm;
-
-	err = clk_prepare_enable(rockchip->hclk_pcie);
-	if (err)
-		goto err_hclk_pcie;
-
-	err = clk_prepare_enable(rockchip->aclk_perf_pcie);
-	if (err)
-		goto err_aclk_perf_pcie;
-
-	err = clk_prepare_enable(rockchip->aclk_pcie);
-	if (err)
-		goto err_aclk_pcie;
-=======
 	err = rockchip_pcie_enable_clocks(rockchip);
 	if (err)
 		goto err_disable_0v9;
->>>>>>> bb176f67
 
 	err = rockchip_pcie_init_port(rockchip);
 	if (err)
@@ -1517,11 +1496,7 @@
 
 	err = rockchip_pcie_cfg_atu(rockchip);
 	if (err)
-<<<<<<< HEAD
-		goto err_pcie_resume;
-=======
 		goto err_err_deinit_port;
->>>>>>> bb176f67
 
 	/* Need this to enter L1 again */
 	rockchip_pcie_update_txcredit_mui(rockchip);
@@ -1529,17 +1504,6 @@
 
 	return 0;
 
-<<<<<<< HEAD
-err_pcie_resume:
-	clk_disable_unprepare(rockchip->aclk_pcie);
-err_aclk_pcie:
-	clk_disable_unprepare(rockchip->aclk_perf_pcie);
-err_aclk_perf_pcie:
-	clk_disable_unprepare(rockchip->hclk_pcie);
-err_hclk_pcie:
-	clk_disable_unprepare(rockchip->clk_pcie_pm);
-err_pcie_pm:
-=======
 err_err_deinit_port:
 	rockchip_pcie_deinit_phys(rockchip);
 err_pcie_resume:
@@ -1547,7 +1511,6 @@
 err_disable_0v9:
 	if (!IS_ERR(rockchip->vpcie0v9))
 		regulator_disable(rockchip->vpcie0v9);
->>>>>>> bb176f67
 	return err;
 }
 
@@ -1660,11 +1623,7 @@
 
 	err = pci_scan_root_bus_bridge(bridge);
 	if (err < 0)
-<<<<<<< HEAD
-		goto err_free_res;
-=======
 		goto err_unmap_iospace;
->>>>>>> bb176f67
 
 	bus = bridge->bus;
 
