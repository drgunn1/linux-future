/*
 * Copyright (C) 2008-2009 QUALCOMM Incorporated.
 */

#include <linux/delay.h>
#include <linux/types.h>
#include <linux/i2c.h>
#include <linux/uaccess.h>
#include <linux/miscdevice.h>
#include <media/msm_camera.h>
#include <mach/gpio.h>
#include <mach/camera.h>
#include "s5k3e2fx.h"

#define S5K3E2FX_REG_MODEL_ID   0x0000
#define S5K3E2FX_MODEL_ID   		0x3E2F

/* PLL Registers */
#define REG_PRE_PLL_CLK_DIV       		0x0305
#define REG_PLL_MULTIPLIER_MSB    		0x0306
#define REG_PLL_MULTIPLIER_LSB    		0x0307
#define REG_VT_PIX_CLK_DIV        		0x0301
#define REG_VT_SYS_CLK_DIV        		0x0303
#define REG_OP_PIX_CLK_DIV        		0x0309
#define REG_OP_SYS_CLK_DIV        		0x030B

/* Data Format Registers */
#define REG_CCP_DATA_FORMAT_MSB   		0x0112
#define REG_CCP_DATA_FORMAT_LSB   		0x0113

/* Output Size */
#define REG_X_OUTPUT_SIZE_MSB     		0x034C
#define REG_X_OUTPUT_SIZE_LSB     		0x034D
#define REG_Y_OUTPUT_SIZE_MSB     		0x034E
#define REG_Y_OUTPUT_SIZE_LSB     		0x034F

/* Binning */
#define REG_X_EVEN_INC            		0x0381
#define REG_X_ODD_INC             		0x0383
#define REG_Y_EVEN_INC            		0x0385
#define REG_Y_ODD_INC             		0x0387
/*Reserved register */
#define REG_BINNING_ENABLE        		0x3014

/* Frame Fotmat */
#define REG_FRAME_LENGTH_LINES_MSB		0x0340
#define REG_FRAME_LENGTH_LINES_LSB		0x0341
#define REG_LINE_LENGTH_PCK_MSB   		0x0342
#define REG_LINE_LENGTH_PCK_LSB   		0x0343

/* MSR setting */
/* Reserved registers */
#define REG_SHADE_CLK_ENABLE      		0x30AC
#define REG_SEL_CCP               		0x30C4
#define REG_VPIX                  		0x3024
#define REG_CLAMP_ON              		0x3015
#define REG_OFFSET                		0x307E

/* CDS timing settings */
/* Reserved registers */
#define REG_LD_START              		0x3000
#define REG_LD_END                		0x3001
#define REG_SL_START              		0x3002
#define REG_SL_END                		0x3003
#define REG_RX_START              		0x3004
#define REG_S1_START              		0x3005
#define REG_S1_END                		0x3006
#define REG_S1S_START             		0x3007
#define REG_S1S_END               		0x3008
#define REG_S3_START              		0x3009
#define REG_S3_END                		0x300A
#define REG_CMP_EN_START          		0x300B
#define REG_CLP_SL_START          		0x300C
#define REG_CLP_SL_END            		0x300D
#define REG_OFF_START             		0x300E
#define REG_RMP_EN_START          		0x300F
#define REG_TX_START              		0x3010
#define REG_TX_END                		0x3011
#define REG_STX_WIDTH             		0x3012
#define REG_TYPE1_AF_ENABLE       		0x3130
#define DRIVER_ENABLED            		0x0001
#define AUTO_START_ENABLED        		0x0010
#define REG_NEW_POSITION          		0x3131
#define REG_3152_RESERVED         		0x3152
#define REG_315A_RESERVED         		0x315A
#define REG_ANALOGUE_GAIN_CODE_GLOBAL_MSB 0x0204
#define REG_ANALOGUE_GAIN_CODE_GLOBAL_LSB 0x0205
#define REG_FINE_INTEGRATION_TIME     		0x0200
#define REG_COARSE_INTEGRATION_TIME   		0x0202
#define REG_COARSE_INTEGRATION_TIME_LSB   0x0203

/* Mode select register */
#define S5K3E2FX_REG_MODE_SELECT  		0x0100
#define S5K3E2FX_MODE_SELECT_STREAM 		0x01   /* start streaming */
#define S5K3E2FX_MODE_SELECT_SW_STANDBY 0x00   /* software standby */
#define S5K3E2FX_REG_SOFTWARE_RESET   0x0103
#define S5K3E2FX_SOFTWARE_RESET     		0x01
#define REG_TEST_PATTERN_MODE     		0x0601

struct reg_struct {
	uint8_t pre_pll_clk_div;               /* 0x0305 */
	uint8_t pll_multiplier_msb;            /* 0x0306 */
	uint8_t pll_multiplier_lsb;            /* 0x0307 */
	uint8_t vt_pix_clk_div;                /* 0x0301 */
	uint8_t vt_sys_clk_div;                /* 0x0303 */
	uint8_t op_pix_clk_div;                /* 0x0309 */
	uint8_t op_sys_clk_div;                /* 0x030B */
	uint8_t ccp_data_format_msb;           /* 0x0112 */
	uint8_t ccp_data_format_lsb;           /* 0x0113 */
	uint8_t x_output_size_msb;             /* 0x034C */
	uint8_t x_output_size_lsb;             /* 0x034D */
	uint8_t y_output_size_msb;             /* 0x034E */
	uint8_t y_output_size_lsb;             /* 0x034F */
	uint8_t x_even_inc;                    /* 0x0381 */
	uint8_t x_odd_inc;                     /* 0x0383 */
	uint8_t y_even_inc;                    /* 0x0385 */
	uint8_t y_odd_inc;                     /* 0x0387 */
	uint8_t binning_enable;                /* 0x3014 */
	uint8_t frame_length_lines_msb;        /* 0x0340 */
	uint8_t frame_length_lines_lsb;        /* 0x0341 */
	uint8_t line_length_pck_msb;           /* 0x0342 */
	uint8_t line_length_pck_lsb;           /* 0x0343 */
	uint8_t shade_clk_enable ;             /* 0x30AC */
	uint8_t sel_ccp;                       /* 0x30C4 */
	uint8_t vpix;                          /* 0x3024 */
	uint8_t clamp_on;                      /* 0x3015 */
	uint8_t offset;                        /* 0x307E */
	uint8_t ld_start;                      /* 0x3000 */
	uint8_t ld_end;                        /* 0x3001 */
	uint8_t sl_start;                      /* 0x3002 */
	uint8_t sl_end;                        /* 0x3003 */
	uint8_t rx_start;                      /* 0x3004 */
	uint8_t s1_start;                      /* 0x3005 */
	uint8_t s1_end;                        /* 0x3006 */
	uint8_t s1s_start;                     /* 0x3007 */
	uint8_t s1s_end;                       /* 0x3008 */
	uint8_t s3_start;                      /* 0x3009 */
	uint8_t s3_end;                        /* 0x300A */
	uint8_t cmp_en_start;                  /* 0x300B */
	uint8_t clp_sl_start;                  /* 0x300C */
	uint8_t clp_sl_end;                    /* 0x300D */
	uint8_t off_start;                     /* 0x300E */
	uint8_t rmp_en_start;                  /* 0x300F */
	uint8_t tx_start;                      /* 0x3010 */
	uint8_t tx_end;                        /* 0x3011 */
	uint8_t stx_width;                     /* 0x3012 */
	uint8_t reg_3152_reserved;             /* 0x3152 */
	uint8_t reg_315A_reserved;             /* 0x315A */
	uint8_t analogue_gain_code_global_msb; /* 0x0204 */
	uint8_t analogue_gain_code_global_lsb; /* 0x0205 */
	uint8_t fine_integration_time;         /* 0x0200 */
	uint8_t coarse_integration_time;       /* 0x0202 */
	uint32_t size_h;
	uint32_t blk_l;
	uint32_t size_w;
	uint32_t blk_p;
};

struct reg_struct s5k3e2fx_reg_pat[2] = {
	{ /* Preview */
		0x06,  /* pre_pll_clk_div       REG=0x0305 */
		0x00,  /* pll_multiplier_msb    REG=0x0306 */
		0x88,  /* pll_multiplier_lsb    REG=0x0307 */
		0x0a,  /* vt_pix_clk_div        REG=0x0301 */
		0x01,  /* vt_sys_clk_div        REG=0x0303 */
		0x0a,  /* op_pix_clk_div        REG=0x0309 */
		0x01,  /* op_sys_clk_div        REG=0x030B */
		0x0a,  /* ccp_data_format_msb   REG=0x0112 */
		0x0a,  /* ccp_data_format_lsb   REG=0x0113 */
		0x05,  /* x_output_size_msb     REG=0x034C */
		0x10,  /* x_output_size_lsb     REG=0x034D */
		0x03,  /* y_output_size_msb     REG=0x034E */
		0xcc,  /* y_output_size_lsb     REG=0x034F */

	/* enable binning for preview */
		0x01,  /* x_even_inc             REG=0x0381 */
		0x01,  /* x_odd_inc              REG=0x0383 */
		0x01,  /* y_even_inc             REG=0x0385 */
		0x03,  /* y_odd_inc              REG=0x0387 */
		0x06,  /* binning_enable         REG=0x3014 */

		0x03,  /* frame_length_lines_msb        REG=0x0340 */
		0xde,  /* frame_length_lines_lsb        REG=0x0341 */
		0x0a,  /* line_length_pck_msb           REG=0x0342 */
		0xac,  /* line_length_pck_lsb           REG=0x0343 */
		0x81,  /* shade_clk_enable              REG=0x30AC */
		0x01,  /* sel_ccp                       REG=0x30C4 */
		0x04,  /* vpix                          REG=0x3024 */
		0x00,  /* clamp_on                      REG=0x3015 */
		0x02,  /* offset                        REG=0x307E */
		0x03,  /* ld_start                      REG=0x3000 */
		0x9c,  /* ld_end                        REG=0x3001 */
		0x02,  /* sl_start                      REG=0x3002 */
		0x9e,  /* sl_end                        REG=0x3003 */
		0x05,  /* rx_start                      REG=0x3004 */
		0x0f,  /* s1_start                      REG=0x3005 */
		0x24,  /* s1_end                        REG=0x3006 */
		0x7c,  /* s1s_start                     REG=0x3007 */
		0x9a,  /* s1s_end                       REG=0x3008 */
		0x10,  /* s3_start                      REG=0x3009 */
		0x14,  /* s3_end                        REG=0x300A */
		0x10,  /* cmp_en_start                  REG=0x300B */
		0x04,  /* clp_sl_start                  REG=0x300C */
		0x26,  /* clp_sl_end                    REG=0x300D */
		0x02,  /* off_start                     REG=0x300E */
		0x0e,  /* rmp_en_start                  REG=0x300F */
		0x30,  /* tx_start                      REG=0x3010 */
		0x4e,  /* tx_end                        REG=0x3011 */
		0x1E,  /* stx_width                     REG=0x3012 */
		0x08,  /* reg_3152_reserved             REG=0x3152 */
		0x10,  /* reg_315A_reserved             REG=0x315A */
		0x00,  /* analogue_gain_code_global_msb REG=0x0204 */
		0x80,  /* analogue_gain_code_global_lsb REG=0x0205 */
		0x02,  /* fine_integration_time         REG=0x0200 */
		0x03,  /* coarse_integration_time       REG=0x0202 */
		972,
		18,
		1296,
		1436
	},
	{ /* Snapshot */
		0x06,  /* pre_pll_clk_div               REG=0x0305 */
		0x00,  /* pll_multiplier_msb            REG=0x0306 */
		0x88,  /* pll_multiplier_lsb            REG=0x0307 */
		0x0a,  /* vt_pix_clk_div                REG=0x0301 */
		0x01,  /* vt_sys_clk_div                REG=0x0303 */
		0x0a,  /* op_pix_clk_div                REG=0x0309 */
		0x01,  /* op_sys_clk_div                REG=0x030B */
		0x0a,  /* ccp_data_format_msb           REG=0x0112 */
		0x0a,  /* ccp_data_format_lsb           REG=0x0113 */
		0x0a,  /* x_output_size_msb             REG=0x034C */
		0x30,  /* x_output_size_lsb             REG=0x034D */
		0x07,  /* y_output_size_msb             REG=0x034E */
		0xa8,  /* y_output_size_lsb             REG=0x034F */

	/* disable binning for snapshot */
		0x01,  /* x_even_inc                    REG=0x0381 */
		0x01,  /* x_odd_inc                     REG=0x0383 */
		0x01,  /* y_even_inc                    REG=0x0385 */
		0x01,  /* y_odd_inc                     REG=0x0387 */
		0x00,  /* binning_enable                REG=0x3014 */

		0x07,  /* frame_length_lines_msb        REG=0x0340 */
		0xb6,  /* frame_length_lines_lsb        REG=0x0341 */
		0x0a,  /* line_length_pck_msb           REG=0x0342 */
		0xac,  /* line_length_pck_lsb           REG=0x0343 */
		0x81,  /* shade_clk_enable              REG=0x30AC */
		0x01,  /* sel_ccp                       REG=0x30C4 */
		0x04,  /* vpix                          REG=0x3024 */
		0x00,  /* clamp_on                      REG=0x3015 */
		0x02,  /* offset                        REG=0x307E */
		0x03,  /* ld_start                      REG=0x3000 */
		0x9c,  /* ld_end                        REG=0x3001 */
		0x02,  /* sl_start                      REG=0x3002 */
		0x9e,  /* sl_end                        REG=0x3003 */
		0x05,  /* rx_start                      REG=0x3004 */
		0x0f,  /* s1_start                      REG=0x3005 */
		0x24,  /* s1_end                        REG=0x3006 */
		0x7c,  /* s1s_start                     REG=0x3007 */
		0x9a,  /* s1s_end                       REG=0x3008 */
		0x10,  /* s3_start                      REG=0x3009 */
		0x14,  /* s3_end                        REG=0x300A */
		0x10,  /* cmp_en_start                  REG=0x300B */
		0x04,  /* clp_sl_start                  REG=0x300C */
		0x26,  /* clp_sl_end                    REG=0x300D */
		0x02,  /* off_start                     REG=0x300E */
		0x0e,  /* rmp_en_start                  REG=0x300F */
		0x30,  /* tx_start                      REG=0x3010 */
		0x4e,  /* tx_end                        REG=0x3011 */
		0x1E,  /* stx_width                     REG=0x3012 */
		0x08,  /* reg_3152_reserved             REG=0x3152 */
		0x10,  /* reg_315A_reserved             REG=0x315A */
		0x00,  /* analogue_gain_code_global_msb REG=0x0204 */
		0x80,  /* analogue_gain_code_global_lsb REG=0x0205 */
		0x02,  /* fine_integration_time         REG=0x0200 */
		0x03,  /* coarse_integration_time       REG=0x0202 */
		1960,
		14,
		2608,
		124
	}
};

struct s5k3e2fx_work {
	struct work_struct work;
};
static struct s5k3e2fx_work *s5k3e2fx_sensorw;
static struct i2c_client *s5k3e2fx_client;

struct s5k3e2fx_ctrl {
	const struct msm_camera_sensor_info *sensordata;

	int sensormode;
	uint32_t fps_divider; /* init to 1 * 0x00000400 */
	uint32_t pict_fps_divider; /* init to 1 * 0x00000400 */

	uint16_t curr_lens_pos;
	uint16_t init_curr_lens_pos;
	uint16_t my_reg_gain;
	uint32_t my_reg_line_count;

	enum msm_s_resolution prev_res;
	enum msm_s_resolution pict_res;
	enum msm_s_resolution curr_res;
	enum msm_s_test_mode  set_test;
};

struct s5k3e2fx_i2c_reg_conf {
	unsigned short waddr;
	unsigned char  bdata;
};

static struct s5k3e2fx_ctrl *s5k3e2fx_ctrl;
static DECLARE_WAIT_QUEUE_HEAD(s5k3e2fx_wait_queue);
DECLARE_MUTEX(s5k3e2fx_sem);

static int s5k3e2fx_i2c_rxdata(unsigned short saddr, unsigned char *rxdata,
	int length)
{
	struct i2c_msg msgs[] = {
		{
			.addr   = saddr,
			.flags = 0,
			.len   = 2,
			.buf   = rxdata,
		},
		{
			.addr   = saddr,
			.flags = I2C_M_RD,
			.len   = length,
			.buf   = rxdata,
		},
	};

	if (i2c_transfer(s5k3e2fx_client->adapter, msgs, 2) < 0) {
		CDBG("s5k3e2fx_i2c_rxdata failed!\n");
		return -EIO;
	}

	return 0;
}

static int32_t s5k3e2fx_i2c_txdata(unsigned short saddr,
	unsigned char *txdata, int length)
{
	struct i2c_msg msg[] = {
		{
		.addr  = saddr,
		.flags = 0,
		.len = length,
		.buf = txdata,
		},
	};

	if (i2c_transfer(s5k3e2fx_client->adapter, msg, 1) < 0) {
		CDBG("s5k3e2fx_i2c_txdata failed\n");
		return -EIO;
	}

	return 0;
}

static int32_t s5k3e2fx_i2c_write_b(unsigned short saddr, unsigned short waddr,
	unsigned char bdata)
{
	int32_t rc = -EIO;
	unsigned char buf[4];

	memset(buf, 0, sizeof(buf));
	buf[0] = (waddr & 0xFF00)>>8;
	buf[1] = (waddr & 0x00FF);
	buf[2] = bdata;

	rc = s5k3e2fx_i2c_txdata(saddr, buf, 3);

	if (rc < 0)
		CDBG("i2c_write_w failed, addr = 0x%x, val = 0x%x!\n",
			waddr, bdata);

	return rc;
}

static int32_t s5k3e2fx_i2c_write_table(
	struct s5k3e2fx_i2c_reg_conf *reg_cfg_tbl, int num)
{
	int i;
	int32_t rc = -EIO;
	for (i = 0; i < num; i++) {
		if (rc < 0)
			break;
		reg_cfg_tbl++;
	}

	return rc;
}

static int32_t s5k3e2fx_i2c_read_w(unsigned short saddr, unsigned short raddr,
	unsigned short *rdata)
{
	int32_t rc = 0;
	unsigned char buf[4];

	if (!rdata)
		return -EIO;

	memset(buf, 0, sizeof(buf));

	buf[0] = (raddr & 0xFF00)>>8;
	buf[1] = (raddr & 0x00FF);

	rc = s5k3e2fx_i2c_rxdata(saddr, buf, 2);
	if (rc < 0)
		return rc;

	*rdata = buf[0] << 8 | buf[1];

	if (rc < 0)
		CDBG("s5k3e2fx_i2c_read failed!\n");

	return rc;
}

static int s5k3e2fx_probe_init_done(const struct msm_camera_sensor_info *data)
{
	gpio_direction_output(data->sensor_reset, 0);
	gpio_free(data->sensor_reset);
	return 0;
}

static int s5k3e2fx_probe_init_sensor(const struct msm_camera_sensor_info *data)
{
	int32_t  rc;
	uint16_t chipid = 0;

	rc = gpio_request(data->sensor_reset, "s5k3e2fx");
	if (!rc)
		gpio_direction_output(data->sensor_reset, 1);
	else
		goto init_probe_done;

	mdelay(20);

	CDBG("s5k3e2fx_sensor_init(): reseting sensor.\n");

	rc = s5k3e2fx_i2c_read_w(s5k3e2fx_client->addr,
		S5K3E2FX_REG_MODEL_ID, &chipid);
	if (rc < 0)
		goto init_probe_fail;

	if (chipid != S5K3E2FX_MODEL_ID) {
		CDBG("S5K3E2FX wrong model_id = 0x%x\n", chipid);
		rc = -ENODEV;
		goto init_probe_fail;
	}

	goto init_probe_done;

init_probe_fail:
	s5k3e2fx_probe_init_done(data);
init_probe_done:
	return rc;
}

static int s5k3e2fx_init_client(struct i2c_client *client)
{
	/* Initialize the MSM_CAMI2C Chip */
	init_waitqueue_head(&s5k3e2fx_wait_queue);
	return 0;
}

static const struct i2c_device_id s5k3e2fx_i2c_id[] = {
	{ "s5k3e2fx", 0},
	{ }
};

static int s5k3e2fx_i2c_probe(struct i2c_client *client,
	const struct i2c_device_id *id)
{
	int rc = 0;
	CDBG("s5k3e2fx_probe called!\n");

	if (!i2c_check_functionality(client->adapter, I2C_FUNC_I2C)) {
		CDBG("i2c_check_functionality failed\n");
		goto probe_failure;
	}

	s5k3e2fx_sensorw = kzalloc(sizeof(struct s5k3e2fx_work), GFP_KERNEL);
	if (!s5k3e2fx_sensorw) {
		CDBG("kzalloc failed.\n");
		rc = -ENOMEM;
		goto probe_failure;
	}

	i2c_set_clientdata(client, s5k3e2fx_sensorw);
	s5k3e2fx_init_client(client);
	s5k3e2fx_client = client;

	mdelay(50);

	CDBG("s5k3e2fx_probe successed! rc = %d\n", rc);
	return 0;

probe_failure:
	CDBG("s5k3e2fx_probe failed! rc = %d\n", rc);
	return rc;
}

static struct i2c_driver s5k3e2fx_i2c_driver = {
	.id_table = s5k3e2fx_i2c_id,
	.probe  = s5k3e2fx_i2c_probe,
	.remove = __exit_p(s5k3e2fx_i2c_remove),
	.driver = {
		.name = "s5k3e2fx",
	},
};

static int32_t s5k3e2fx_test(enum msm_s_test_mode mo)
{
	int32_t rc = 0;

	if (mo == S_TEST_OFF)
		rc = 0;
	else
		rc = s5k3e2fx_i2c_write_b(s5k3e2fx_client->addr,
			REG_TEST_PATTERN_MODE, (uint16_t)mo);

	return rc;
}

static int32_t s5k3e2fx_setting(enum msm_s_reg_update rupdate,
	enum msm_s_setting rt)
{
	int32_t rc = 0;
	uint16_t num_lperf;

	switch (rupdate) {
	case S_UPDATE_PERIODIC:
	if (rt == S_RES_PREVIEW || rt == S_RES_CAPTURE) {

		struct s5k3e2fx_i2c_reg_conf tbl_1[] = {
		{REG_CCP_DATA_FORMAT_MSB, s5k3e2fx_reg_pat[rt].ccp_data_format_msb},
		{REG_CCP_DATA_FORMAT_LSB, s5k3e2fx_reg_pat[rt].ccp_data_format_lsb},
		{REG_X_OUTPUT_SIZE_MSB, s5k3e2fx_reg_pat[rt].x_output_size_msb},
		{REG_X_OUTPUT_SIZE_LSB, s5k3e2fx_reg_pat[rt].x_output_size_lsb},
		{REG_Y_OUTPUT_SIZE_MSB, s5k3e2fx_reg_pat[rt].y_output_size_msb},
		{REG_Y_OUTPUT_SIZE_LSB, s5k3e2fx_reg_pat[rt].y_output_size_lsb},
		{REG_X_EVEN_INC, s5k3e2fx_reg_pat[rt].x_even_inc},
		{REG_X_ODD_INC,  s5k3e2fx_reg_pat[rt].x_odd_inc},
		{REG_Y_EVEN_INC, s5k3e2fx_reg_pat[rt].y_even_inc},
		{REG_Y_ODD_INC,  s5k3e2fx_reg_pat[rt].y_odd_inc},
		{REG_BINNING_ENABLE, s5k3e2fx_reg_pat[rt].binning_enable},
		};

		struct s5k3e2fx_i2c_reg_conf tbl_2[] = {
			{REG_FRAME_LENGTH_LINES_MSB, 0},
			{REG_FRAME_LENGTH_LINES_LSB, 0},
			{REG_LINE_LENGTH_PCK_MSB, s5k3e2fx_reg_pat[rt].line_length_pck_msb},
			{REG_LINE_LENGTH_PCK_LSB, s5k3e2fx_reg_pat[rt].line_length_pck_lsb},
			{REG_SHADE_CLK_ENABLE, s5k3e2fx_reg_pat[rt].shade_clk_enable},
			{REG_SEL_CCP, s5k3e2fx_reg_pat[rt].sel_ccp},
			{REG_VPIX, s5k3e2fx_reg_pat[rt].vpix},
			{REG_CLAMP_ON, s5k3e2fx_reg_pat[rt].clamp_on},
			{REG_OFFSET, s5k3e2fx_reg_pat[rt].offset},
			{REG_LD_START, s5k3e2fx_reg_pat[rt].ld_start},
			{REG_LD_END, s5k3e2fx_reg_pat[rt].ld_end},
			{REG_SL_START, s5k3e2fx_reg_pat[rt].sl_start},
			{REG_SL_END, s5k3e2fx_reg_pat[rt].sl_end},
			{REG_RX_START, s5k3e2fx_reg_pat[rt].rx_start},
			{REG_S1_START, s5k3e2fx_reg_pat[rt].s1_start},
			{REG_S1_END, s5k3e2fx_reg_pat[rt].s1_end},
			{REG_S1S_START, s5k3e2fx_reg_pat[rt].s1s_start},
			{REG_S1S_END, s5k3e2fx_reg_pat[rt].s1s_end},
			{REG_S3_START, s5k3e2fx_reg_pat[rt].s3_start},
			{REG_S3_END, s5k3e2fx_reg_pat[rt].s3_end},
			{REG_CMP_EN_START, s5k3e2fx_reg_pat[rt].cmp_en_start},
			{REG_CLP_SL_START, s5k3e2fx_reg_pat[rt].clp_sl_start},
			{REG_CLP_SL_END, s5k3e2fx_reg_pat[rt].clp_sl_end},
			{REG_OFF_START, s5k3e2fx_reg_pat[rt].off_start},
			{REG_RMP_EN_START, s5k3e2fx_reg_pat[rt].rmp_en_start},
			{REG_TX_START, s5k3e2fx_reg_pat[rt].tx_start},
			{REG_TX_END, s5k3e2fx_reg_pat[rt].tx_end},
			{REG_STX_WIDTH, s5k3e2fx_reg_pat[rt].stx_width},
			{REG_3152_RESERVED, s5k3e2fx_reg_pat[rt].reg_3152_reserved},
			{REG_315A_RESERVED, s5k3e2fx_reg_pat[rt].reg_315A_reserved},
			{REG_ANALOGUE_GAIN_CODE_GLOBAL_MSB, s5k3e2fx_reg_pat[rt].analogue_gain_code_global_msb},
			{REG_ANALOGUE_GAIN_CODE_GLOBAL_LSB, s5k3e2fx_reg_pat[rt].analogue_gain_code_global_lsb},
			{REG_FINE_INTEGRATION_TIME, s5k3e2fx_reg_pat[rt].fine_integration_time},
			{REG_COARSE_INTEGRATION_TIME, s5k3e2fx_reg_pat[rt].coarse_integration_time},
			{S5K3E2FX_REG_MODE_SELECT, S5K3E2FX_MODE_SELECT_STREAM},
		};

		rc = s5k3e2fx_i2c_write_table(&tbl_1[0],
			ARRAY_SIZE(tbl_1));
		if (rc < 0)
			return rc;

		num_lperf =
			(uint16_t)((s5k3e2fx_reg_pat[rt].frame_length_lines_msb << 8) & 0xFF00) +
				s5k3e2fx_reg_pat[rt].frame_length_lines_lsb;

		num_lperf = num_lperf * s5k3e2fx_ctrl->fps_divider / 0x0400;

		tbl_2[0] = (struct s5k3e2fx_i2c_reg_conf) {REG_FRAME_LENGTH_LINES_MSB, (num_lperf & 0xFF00) >> 8};
		tbl_2[1] = (struct s5k3e2fx_i2c_reg_conf) {REG_FRAME_LENGTH_LINES_LSB, (num_lperf & 0x00FF)};

		rc = s5k3e2fx_i2c_write_table(&tbl_2[0],
			ARRAY_SIZE(tbl_2));
		if (rc < 0)
			return rc;

		mdelay(5);

		rc = s5k3e2fx_test(s5k3e2fx_ctrl->set_test);
		if (rc < 0)
			return rc;
	}
	break; /* UPDATE_PERIODIC */

	case S_REG_INIT:
	if (rt == S_RES_PREVIEW || rt == S_RES_CAPTURE) {

		struct s5k3e2fx_i2c_reg_conf tbl_3[] = {
			{S5K3E2FX_REG_SOFTWARE_RESET, S5K3E2FX_SOFTWARE_RESET},
			{S5K3E2FX_REG_MODE_SELECT, S5K3E2FX_MODE_SELECT_SW_STANDBY},
			/* PLL setting */
			{REG_PRE_PLL_CLK_DIV, s5k3e2fx_reg_pat[rt].pre_pll_clk_div},
			{REG_PLL_MULTIPLIER_MSB, s5k3e2fx_reg_pat[rt].pll_multiplier_msb},
			{REG_PLL_MULTIPLIER_LSB, s5k3e2fx_reg_pat[rt].pll_multiplier_lsb},
			{REG_VT_PIX_CLK_DIV, s5k3e2fx_reg_pat[rt].vt_pix_clk_div},
			{REG_VT_SYS_CLK_DIV, s5k3e2fx_reg_pat[rt].vt_sys_clk_div},
			{REG_OP_PIX_CLK_DIV, s5k3e2fx_reg_pat[rt].op_pix_clk_div},
			{REG_OP_SYS_CLK_DIV, s5k3e2fx_reg_pat[rt].op_sys_clk_div},
			/*Data Format */
			{REG_CCP_DATA_FORMAT_MSB, s5k3e2fx_reg_pat[rt].ccp_data_format_msb},
			{REG_CCP_DATA_FORMAT_LSB, s5k3e2fx_reg_pat[rt].ccp_data_format_lsb},
			/*Output Size */
			{REG_X_OUTPUT_SIZE_MSB, s5k3e2fx_reg_pat[rt].x_output_size_msb},
			{REG_X_OUTPUT_SIZE_LSB, s5k3e2fx_reg_pat[rt].x_output_size_lsb},
			{REG_Y_OUTPUT_SIZE_MSB, s5k3e2fx_reg_pat[rt].y_output_size_msb},
			{REG_Y_OUTPUT_SIZE_LSB, s5k3e2fx_reg_pat[rt].y_output_size_lsb},
			/* Binning */
			{REG_X_EVEN_INC, s5k3e2fx_reg_pat[rt].x_even_inc},
			{REG_X_ODD_INC, s5k3e2fx_reg_pat[rt].x_odd_inc },
			{REG_Y_EVEN_INC, s5k3e2fx_reg_pat[rt].y_even_inc},
			{REG_Y_ODD_INC, s5k3e2fx_reg_pat[rt].y_odd_inc},
			{REG_BINNING_ENABLE, s5k3e2fx_reg_pat[rt].binning_enable},
			/* Frame format */
			{REG_FRAME_LENGTH_LINES_MSB, s5k3e2fx_reg_pat[rt].frame_length_lines_msb},
			{REG_FRAME_LENGTH_LINES_LSB, s5k3e2fx_reg_pat[rt].frame_length_lines_lsb},
			{REG_LINE_LENGTH_PCK_MSB, s5k3e2fx_reg_pat[rt].line_length_pck_msb},
			{REG_LINE_LENGTH_PCK_LSB, s5k3e2fx_reg_pat[rt].line_length_pck_lsb},
			/* MSR setting */
			{REG_SHADE_CLK_ENABLE, s5k3e2fx_reg_pat[rt].shade_clk_enable},
			{REG_SEL_CCP, s5k3e2fx_reg_pat[rt].sel_ccp},
			{REG_VPIX, s5k3e2fx_reg_pat[rt].vpix},
			{REG_CLAMP_ON, s5k3e2fx_reg_pat[rt].clamp_on},
			{REG_OFFSET, s5k3e2fx_reg_pat[rt].offset},
			/* CDS timing setting */
			{REG_LD_START, s5k3e2fx_reg_pat[rt].ld_start},
			{REG_LD_END, s5k3e2fx_reg_pat[rt].ld_end},
			{REG_SL_START, s5k3e2fx_reg_pat[rt].sl_start},
			{REG_SL_END, s5k3e2fx_reg_pat[rt].sl_end},
			{REG_RX_START, s5k3e2fx_reg_pat[rt].rx_start},
			{REG_S1_START, s5k3e2fx_reg_pat[rt].s1_start},
			{REG_S1_END, s5k3e2fx_reg_pat[rt].s1_end},
			{REG_S1S_START, s5k3e2fx_reg_pat[rt].s1s_start},
			{REG_S1S_END, s5k3e2fx_reg_pat[rt].s1s_end},
			{REG_S3_START, s5k3e2fx_reg_pat[rt].s3_start},
			{REG_S3_END, s5k3e2fx_reg_pat[rt].s3_end},
			{REG_CMP_EN_START, s5k3e2fx_reg_pat[rt].cmp_en_start},
			{REG_CLP_SL_START, s5k3e2fx_reg_pat[rt].clp_sl_start},
			{REG_CLP_SL_END, s5k3e2fx_reg_pat[rt].clp_sl_end},
			{REG_OFF_START, s5k3e2fx_reg_pat[rt].off_start},
			{REG_RMP_EN_START, s5k3e2fx_reg_pat[rt].rmp_en_start},
			{REG_TX_START, s5k3e2fx_reg_pat[rt].tx_start},
			{REG_TX_END, s5k3e2fx_reg_pat[rt].tx_end},
			{REG_STX_WIDTH, s5k3e2fx_reg_pat[rt].stx_width},
			{REG_3152_RESERVED, s5k3e2fx_reg_pat[rt].reg_3152_reserved},
			{REG_315A_RESERVED, s5k3e2fx_reg_pat[rt].reg_315A_reserved},
			{REG_ANALOGUE_GAIN_CODE_GLOBAL_MSB, s5k3e2fx_reg_pat[rt].analogue_gain_code_global_msb},
			{REG_ANALOGUE_GAIN_CODE_GLOBAL_LSB, s5k3e2fx_reg_pat[rt].analogue_gain_code_global_lsb},
			{REG_FINE_INTEGRATION_TIME, s5k3e2fx_reg_pat[rt].fine_integration_time},
			{REG_COARSE_INTEGRATION_TIME, s5k3e2fx_reg_pat[rt].coarse_integration_time},
			{S5K3E2FX_REG_MODE_SELECT, S5K3E2FX_MODE_SELECT_STREAM},
		};

		/* reset fps_divider */
		s5k3e2fx_ctrl->fps_divider = 1 * 0x0400;
		rc = s5k3e2fx_i2c_write_table(&tbl_3[0],
			ARRAY_SIZE(tbl_3));
		if (rc < 0)
			return rc;
	}
	break; /* case REG_INIT: */

	default:
		rc = -EINVAL;
		break;
	} /* switch (rupdate) */

	return rc;
}

static int s5k3e2fx_sensor_open_init(const struct msm_camera_sensor_info *data)
{
	int32_t  rc;

	s5k3e2fx_ctrl = kzalloc(sizeof(struct s5k3e2fx_ctrl), GFP_KERNEL);
	if (!s5k3e2fx_ctrl) {
		CDBG("s5k3e2fx_init failed!\n");
		rc = -ENOMEM;
		goto init_done;
	}

	s5k3e2fx_ctrl->fps_divider = 1 * 0x00000400;
	s5k3e2fx_ctrl->pict_fps_divider = 1 * 0x00000400;
	s5k3e2fx_ctrl->set_test = S_TEST_OFF;
	s5k3e2fx_ctrl->prev_res = S_QTR_SIZE;
	s5k3e2fx_ctrl->pict_res = S_FULL_SIZE;

	if (data)
		s5k3e2fx_ctrl->sensordata = data;

	/* enable mclk first */
	msm_camio_clk_rate_set(24000000);
	mdelay(20);

	msm_camio_camif_pad_reg_reset();
	mdelay(20);

	rc = s5k3e2fx_probe_init_sensor(data);
	if (rc < 0)
		goto init_fail1;

	if (s5k3e2fx_ctrl->prev_res == S_QTR_SIZE)
		rc = s5k3e2fx_setting(S_REG_INIT, S_RES_PREVIEW);
	else
		rc = s5k3e2fx_setting(S_REG_INIT, S_RES_CAPTURE);

	if (rc < 0) {
		CDBG("s5k3e2fx_setting failed. rc = %d\n", rc);
		goto init_fail1;
	}

	/* initialize AF */
<<<<<<< HEAD
	rc = s5k3e2fx_i2c_write_b(s5k3e2fx_client->addr,
			0x3146, 0x3A)
	if (rc < 0)
		goto init_fail1;

	rc = s5k3e2fx_i2c_write_b(s5k3e2fx_client->addr,
			0x3130, 0x03)
=======
	rc = s5k3e2fx_i2c_write_b(s5k3e2fx_client->addr, 0x3146, 0x3A);
	if (rc < 0)
		goto init_fail1;

	rc = s5k3e2fx_i2c_write_b(s5k3e2fx_client->addr, 0x3130, 0x03);
>>>>>>> b94c765a
	if (rc < 0)
		goto init_fail1;

	goto init_done;

init_fail1:
	s5k3e2fx_probe_init_done(data);
	kfree(s5k3e2fx_ctrl);
init_done:
	return rc;
}

static int32_t s5k3e2fx_power_down(void)
{
	int32_t rc = 0;
	return rc;
}

static int s5k3e2fx_sensor_release(void)
{
	int rc = -EBADF;

	down(&s5k3e2fx_sem);

	s5k3e2fx_power_down();

	gpio_direction_output(s5k3e2fx_ctrl->sensordata->sensor_reset,
		0);
	gpio_free(s5k3e2fx_ctrl->sensordata->sensor_reset);

	kfree(s5k3e2fx_ctrl);
	s5k3e2fx_ctrl = NULL;

	CDBG("s5k3e2fx_release completed\n");

	up(&s5k3e2fx_sem);
	return rc;
}

static void s5k3e2fx_get_pict_fps(uint16_t fps, uint16_t *pfps)
{
	/* input fps is preview fps in Q8 format */
	uint32_t divider;   /* Q10 */

	divider = (uint32_t)
		((s5k3e2fx_reg_pat[S_RES_PREVIEW].size_h +
			s5k3e2fx_reg_pat[S_RES_PREVIEW].blk_l) *
		 (s5k3e2fx_reg_pat[S_RES_PREVIEW].size_w +
			s5k3e2fx_reg_pat[S_RES_PREVIEW].blk_p)) * 0x00000400 /
		((s5k3e2fx_reg_pat[S_RES_CAPTURE].size_h +
			s5k3e2fx_reg_pat[S_RES_CAPTURE].blk_l) *
		 (s5k3e2fx_reg_pat[S_RES_CAPTURE].size_w +
			s5k3e2fx_reg_pat[S_RES_CAPTURE].blk_p));

	/* Verify PCLK settings and frame sizes. */
	*pfps = (uint16_t)(fps * divider / 0x00000400);
}

static uint16_t s5k3e2fx_get_prev_lines_pf(void)
{
	return (s5k3e2fx_reg_pat[S_RES_PREVIEW].size_h +
		s5k3e2fx_reg_pat[S_RES_PREVIEW].blk_l);
}

static uint16_t s5k3e2fx_get_prev_pixels_pl(void)
{
	return s5k3e2fx_reg_pat[S_RES_PREVIEW].size_w +
		s5k3e2fx_reg_pat[S_RES_PREVIEW].blk_p;
}

static uint16_t s5k3e2fx_get_pict_lines_pf(void)
{
	return s5k3e2fx_reg_pat[S_RES_CAPTURE].size_h +
		s5k3e2fx_reg_pat[S_RES_CAPTURE].blk_l;
}

static uint16_t s5k3e2fx_get_pict_pixels_pl(void)
{
	return s5k3e2fx_reg_pat[S_RES_CAPTURE].size_w +
		s5k3e2fx_reg_pat[S_RES_CAPTURE].blk_p;
}

static uint32_t s5k3e2fx_get_pict_max_exp_lc(void)
{
	uint32_t snapshot_lines_per_frame;

	if (s5k3e2fx_ctrl->pict_res == S_QTR_SIZE)
		snapshot_lines_per_frame =
		s5k3e2fx_reg_pat[S_RES_PREVIEW].size_h +
		s5k3e2fx_reg_pat[S_RES_PREVIEW].blk_l;
	else
		snapshot_lines_per_frame = 3961 * 3;

	return snapshot_lines_per_frame;
}

static int32_t s5k3e2fx_set_fps(struct fps_cfg *fps)
{
	/* input is new fps in Q10 format */
	int32_t rc = 0;

	s5k3e2fx_ctrl->fps_divider = fps->fps_div;

	rc = s5k3e2fx_i2c_write_b(s5k3e2fx_client->addr,
		REG_FRAME_LENGTH_LINES_MSB,
		(((s5k3e2fx_reg_pat[S_RES_PREVIEW].size_h +
			s5k3e2fx_reg_pat[S_RES_PREVIEW].blk_l) *
			s5k3e2fx_ctrl->fps_divider / 0x400) & 0xFF00) >> 8);
	if (rc < 0)
		goto set_fps_done;

	rc = s5k3e2fx_i2c_write_b(s5k3e2fx_client->addr,
		REG_FRAME_LENGTH_LINES_LSB,
		(((s5k3e2fx_reg_pat[S_RES_PREVIEW].size_h +
			s5k3e2fx_reg_pat[S_RES_PREVIEW].blk_l) *
			s5k3e2fx_ctrl->fps_divider / 0x400) & 0xFF00));

set_fps_done:
	return rc;
}

static int32_t s5k3e2fx_write_exp_gain(uint16_t gain, uint32_t line)
{
	int32_t rc = 0;

	uint16_t max_legal_gain = 0x0200;
	uint32_t ll_ratio; /* Q10 */
	uint16_t ll_pck, fl_lines;
	uint16_t offset = 4;
	uint8_t  gain_msb, gain_lsb;
	uint8_t  intg_t_msb, intg_t_lsb;
	uint8_t  ll_pck_msb, ll_pck_lsb, tmp;

	struct s5k3e2fx_i2c_reg_conf tbl[2];

	CDBG("Line:%d s5k3e2fx_write_exp_gain \n", __LINE__);

	if (s5k3e2fx_ctrl->sensormode == SENSOR_PREVIEW_MODE) {

		s5k3e2fx_ctrl->my_reg_gain = gain;
		s5k3e2fx_ctrl->my_reg_line_count = (uint16_t)line;

		fl_lines = s5k3e2fx_reg_pat[S_RES_PREVIEW].size_h +
			s5k3e2fx_reg_pat[S_RES_CAPTURE].blk_l;

		ll_pck = s5k3e2fx_reg_pat[S_RES_PREVIEW].size_w +
			s5k3e2fx_reg_pat[S_RES_CAPTURE].blk_p;

	} else {

		fl_lines = s5k3e2fx_reg_pat[S_RES_CAPTURE].size_h +
			s5k3e2fx_reg_pat[S_RES_CAPTURE].blk_l;

		ll_pck = s5k3e2fx_reg_pat[S_RES_CAPTURE].size_w +
			s5k3e2fx_reg_pat[S_RES_CAPTURE].blk_p;
	}

	if (gain > max_legal_gain)
		gain = max_legal_gain;

	/* in Q10 */
	line = (line * s5k3e2fx_ctrl->fps_divider);

	if (fl_lines < (line / 0x400))
		ll_ratio = (line / (fl_lines - offset));
	else
		ll_ratio = 0x400;

	/* update gain registers */
	gain_msb = (gain & 0xFF00) >> 8;
	gain_lsb = gain & 0x00FF;
	tbl[0].waddr = REG_ANALOGUE_GAIN_CODE_GLOBAL_MSB;
	tbl[0].bdata = gain_msb;
	tbl[1].waddr = REG_ANALOGUE_GAIN_CODE_GLOBAL_LSB;
	tbl[1].bdata = gain_lsb;
	rc = s5k3e2fx_i2c_write_table(&tbl[0], ARRAY_SIZE(tbl));
	if (rc < 0)
		goto write_gain_done;

	ll_pck = ll_pck * ll_ratio;
	ll_pck_msb = ((ll_pck / 0x400) & 0xFF00) >> 8;
	ll_pck_lsb = (ll_pck / 0x400) & 0x00FF;
	tbl[0].waddr = REG_LINE_LENGTH_PCK_MSB;
	tbl[0].bdata = s5k3e2fx_reg_pat[S_RES_PREVIEW].line_length_pck_msb;
	tbl[1].waddr = REG_LINE_LENGTH_PCK_LSB;
	tbl[1].bdata = s5k3e2fx_reg_pat[S_RES_PREVIEW].line_length_pck_lsb;
	rc = s5k3e2fx_i2c_write_table(&tbl[0], ARRAY_SIZE(tbl));
	if (rc < 0)
		goto write_gain_done;

	tmp = (ll_pck * 0x400) / ll_ratio;
	intg_t_msb = (tmp & 0xFF00) >> 8;
	intg_t_lsb = (tmp & 0x00FF);
	tbl[0].waddr = REG_COARSE_INTEGRATION_TIME;
	tbl[0].bdata = intg_t_msb;
	tbl[1].waddr = REG_COARSE_INTEGRATION_TIME_LSB;
	tbl[1].bdata = intg_t_lsb;
	rc = s5k3e2fx_i2c_write_table(&tbl[0], ARRAY_SIZE(tbl));

write_gain_done:
	return rc;
}

static int32_t s5k3e2fx_set_pict_exp_gain(uint16_t gain, uint32_t line)
{
	int32_t rc = 0;

	CDBG("Line:%d s5k3e2fx_set_pict_exp_gain \n", __LINE__);

	rc =
		s5k3e2fx_write_exp_gain(gain, line);

	return rc;
}

static int32_t s5k3e2fx_video_config(int mode, int res)
{
	int32_t rc;

	switch (res) {
	case S_QTR_SIZE:
		rc = s5k3e2fx_setting(S_UPDATE_PERIODIC, S_RES_PREVIEW);
		if (rc < 0)
			return rc;

		CDBG("s5k3e2fx sensor configuration done!\n");
		break;

	case S_FULL_SIZE:
		rc = s5k3e2fx_setting(S_UPDATE_PERIODIC, S_RES_CAPTURE);
		if (rc < 0)
			return rc;

		break;

	default:
		return 0;
	} /* switch */

	s5k3e2fx_ctrl->prev_res = res;
	s5k3e2fx_ctrl->curr_res = res;
	s5k3e2fx_ctrl->sensormode = mode;

	rc =
		s5k3e2fx_write_exp_gain(s5k3e2fx_ctrl->my_reg_gain,
			s5k3e2fx_ctrl->my_reg_line_count);

	return rc;
}

static int32_t s5k3e2fx_snapshot_config(int mode)
{
	int32_t rc = 0;

	rc = s5k3e2fx_setting(S_UPDATE_PERIODIC, S_RES_CAPTURE);
	if (rc < 0)
		return rc;

	s5k3e2fx_ctrl->curr_res = s5k3e2fx_ctrl->pict_res;
	s5k3e2fx_ctrl->sensormode = mode;

	return rc;
}

static int32_t s5k3e2fx_raw_snapshot_config(int mode)
{
	int32_t rc = 0;

	rc = s5k3e2fx_setting(S_UPDATE_PERIODIC, S_RES_CAPTURE);
	if (rc < 0)
		return rc;

	s5k3e2fx_ctrl->curr_res = s5k3e2fx_ctrl->pict_res;
	s5k3e2fx_ctrl->sensormode = mode;

	return rc;
}

static int32_t s5k3e2fx_set_sensor_mode(int mode, int res)
{
	int32_t rc = 0;

	switch (mode) {
	case SENSOR_PREVIEW_MODE:
		rc = s5k3e2fx_video_config(mode, res);
		break;

	case SENSOR_SNAPSHOT_MODE:
		rc = s5k3e2fx_snapshot_config(mode);
		break;

	case SENSOR_RAW_SNAPSHOT_MODE:
		rc = s5k3e2fx_raw_snapshot_config(mode);
		break;

	default:
		rc = -EINVAL;
		break;
	}

	return rc;
}

static int32_t s5k3e2fx_set_default_focus(void)
{
	int32_t rc = 0;

	rc = s5k3e2fx_i2c_write_b(s5k3e2fx_client->addr,
			0x3131, 0);
	if (rc < 0)
		return rc;

	rc = s5k3e2fx_i2c_write_b(s5k3e2fx_client->addr,
			0x3132, 0);
	if (rc < 0)
		return rc;

	s5k3e2fx_ctrl->curr_lens_pos = 0;

	return rc;
}

static int32_t s5k3e2fx_move_focus(int direction, int32_t num_steps)
{
	int32_t rc = 0;
	int32_t i;
	int16_t step_direction;
	int16_t actual_step;
	int16_t next_pos, pos_offset;
	int16_t init_code = 50;
	uint8_t next_pos_msb, next_pos_lsb;
	int16_t s_move[5];
	uint32_t gain; /* Q10 format */

	if (direction == MOVE_NEAR)
		step_direction = 20;
	else if (direction == MOVE_FAR)
		step_direction = -20;
	else {
		CDBG("s5k3e2fx_move_focus failed at line %d ...\n", __LINE__);
		return -EINVAL;
	}

	actual_step = step_direction * (int16_t)num_steps;
	pos_offset = init_code + s5k3e2fx_ctrl->curr_lens_pos;
	gain = ((actual_step << 10) / 5) >> 10;

	for (i = 0; i <= 4; i++)
		s_move[i] = gain;

	/* Ring Damping Code */
	for (i = 0; i <= 4; i++) {
		next_pos = (int16_t)(pos_offset + s_move[i]);

		if (next_pos > (738 + init_code))
			next_pos = 738 + init_code;
		else if (next_pos < 0)
			next_pos = 0;

		CDBG("next_position in damping mode = %d\n", next_pos);
		/* Writing the Values to the actuator */
		if (next_pos == init_code)
			next_pos = 0x00;

		next_pos_msb = next_pos >> 8;
		next_pos_lsb = next_pos & 0x00FF;

		rc = s5k3e2fx_i2c_write_b(s5k3e2fx_client->addr, 0x3131, next_pos_msb);
		if (rc < 0)
			break;

		rc = s5k3e2fx_i2c_write_b(s5k3e2fx_client->addr, 0x3132, next_pos_lsb);
		if (rc < 0)
			break;

		pos_offset = next_pos;
		s5k3e2fx_ctrl->curr_lens_pos = pos_offset - init_code;
		if (i < 4)
			mdelay(3);
	}

	return rc;
}

static int s5k3e2fx_sensor_config(void __user *argp)
{
	struct sensor_cfg_data cdata;
	long   rc = 0;

	if (copy_from_user(&cdata,
			(void *)argp,
			sizeof(struct sensor_cfg_data)))
		return -EFAULT;

	down(&s5k3e2fx_sem);

	CDBG("%s: cfgtype = %d\n", __func__, cdata.cfgtype);
	switch (cdata.cfgtype) {
	case CFG_GET_PICT_FPS:
		s5k3e2fx_get_pict_fps(cdata.cfg.gfps.prevfps,
			&(cdata.cfg.gfps.pictfps));

		if (copy_to_user((void *)argp, &cdata,
				sizeof(struct sensor_cfg_data)))
			rc = -EFAULT;
		break;

	case CFG_GET_PREV_L_PF:
		cdata.cfg.prevl_pf = s5k3e2fx_get_prev_lines_pf();

		if (copy_to_user((void *)argp,
				&cdata,
				sizeof(struct sensor_cfg_data)))
			rc = -EFAULT;
		break;

	case CFG_GET_PREV_P_PL:
		cdata.cfg.prevp_pl = s5k3e2fx_get_prev_pixels_pl();

		if (copy_to_user((void *)argp,
				&cdata,
				sizeof(struct sensor_cfg_data)))
			rc = -EFAULT;
		break;

	case CFG_GET_PICT_L_PF:
		cdata.cfg.pictl_pf = s5k3e2fx_get_pict_lines_pf();

		if (copy_to_user((void *)argp,
				&cdata,
				sizeof(struct sensor_cfg_data)))
			rc = -EFAULT;
		break;

	case CFG_GET_PICT_P_PL:
		cdata.cfg.pictp_pl = s5k3e2fx_get_pict_pixels_pl();

		if (copy_to_user((void *)argp,
				&cdata,
				sizeof(struct sensor_cfg_data)))
			rc = -EFAULT;
		break;

	case CFG_GET_PICT_MAX_EXP_LC:
		cdata.cfg.pict_max_exp_lc =
			s5k3e2fx_get_pict_max_exp_lc();

		if (copy_to_user((void *)argp,
				&cdata,
				sizeof(struct sensor_cfg_data)))
			rc = -EFAULT;
		break;

	case CFG_SET_FPS:
	case CFG_SET_PICT_FPS:
		rc = s5k3e2fx_set_fps(&(cdata.cfg.fps));
		break;

	case CFG_SET_EXP_GAIN:
		rc =
			s5k3e2fx_write_exp_gain(cdata.cfg.exp_gain.gain,
				cdata.cfg.exp_gain.line);
		break;

	case CFG_SET_PICT_EXP_GAIN:
		CDBG("Line:%d CFG_SET_PICT_EXP_GAIN \n", __LINE__);
		rc =
			s5k3e2fx_set_pict_exp_gain(
				cdata.cfg.exp_gain.gain,
				cdata.cfg.exp_gain.line);
		break;

	case CFG_SET_MODE:
		rc =
			s5k3e2fx_set_sensor_mode(
			cdata.mode, cdata.rs);
		break;

	case CFG_PWR_DOWN:
		rc = s5k3e2fx_power_down();
		break;

	case CFG_MOVE_FOCUS:
		rc =
			s5k3e2fx_move_focus(
			cdata.cfg.focus.dir,
			cdata.cfg.focus.steps);
		break;

	case CFG_SET_DEFAULT_FOCUS:
		rc =
			s5k3e2fx_set_default_focus();
		break;

	case CFG_GET_AF_MAX_STEPS:
	case CFG_SET_EFFECT:
	case CFG_SET_LENS_SHADING:
	default:
		rc = -EINVAL;
		break;
	}

	up(&s5k3e2fx_sem);
	return rc;
}

static int s5k3e2fx_sensor_probe(const struct msm_camera_sensor_info *info,
		struct msm_sensor_ctrl *s)
{
	int rc = 0;

	rc = i2c_add_driver(&s5k3e2fx_i2c_driver);
	if (rc < 0 || s5k3e2fx_client == NULL) {
		rc = -ENOTSUPP;
		goto probe_fail;
	}

	msm_camio_clk_rate_set(24000000);
	mdelay(20);

	rc = s5k3e2fx_probe_init_sensor(info);
	if (rc < 0)
		goto probe_fail;

	s->s_init = s5k3e2fx_sensor_open_init;
	s->s_release = s5k3e2fx_sensor_release;
	s->s_config  = s5k3e2fx_sensor_config;
	s5k3e2fx_probe_init_done(info);

	return rc;

probe_fail:
	CDBG("SENSOR PROBE FAILS!\n");
	return rc;
}

static int __s5k3e2fx_probe(struct platform_device *pdev)
{
	return msm_camera_drv_start(pdev, s5k3e2fx_sensor_probe);
}

static struct platform_driver msm_camera_driver = {
	.probe = __s5k3e2fx_probe,
	.driver = {
		.name = "msm_camera_s5k3e2fx",
		.owner = THIS_MODULE,
	},
};

static int __init s5k3e2fx_init(void)
{
	return platform_driver_register(&msm_camera_driver);
}

module_init(s5k3e2fx_init);
<|MERGE_RESOLUTION|>--- conflicted
+++ resolved
@@ -743,21 +743,11 @@
 	}
 
 	/* initialize AF */
-<<<<<<< HEAD
-	rc = s5k3e2fx_i2c_write_b(s5k3e2fx_client->addr,
-			0x3146, 0x3A)
+	rc = s5k3e2fx_i2c_write_b(s5k3e2fx_client->addr, 0x3146, 0x3A);
 	if (rc < 0)
 		goto init_fail1;
 
-	rc = s5k3e2fx_i2c_write_b(s5k3e2fx_client->addr,
-			0x3130, 0x03)
-=======
-	rc = s5k3e2fx_i2c_write_b(s5k3e2fx_client->addr, 0x3146, 0x3A);
-	if (rc < 0)
-		goto init_fail1;
-
 	rc = s5k3e2fx_i2c_write_b(s5k3e2fx_client->addr, 0x3130, 0x03);
->>>>>>> b94c765a
 	if (rc < 0)
 		goto init_fail1;
 
