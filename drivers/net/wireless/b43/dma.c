/*

  Broadcom B43 wireless driver

  DMA ringbuffer and descriptor allocation/management

  Copyright (c) 2005, 2006 Michael Buesch <mb@bu3sch.de>

  Some code in this file is derived from the b44.c driver
  Copyright (C) 2002 David S. Miller
  Copyright (C) Pekka Pietikainen

  This program is free software; you can redistribute it and/or modify
  it under the terms of the GNU General Public License as published by
  the Free Software Foundation; either version 2 of the License, or
  (at your option) any later version.

  This program is distributed in the hope that it will be useful,
  but WITHOUT ANY WARRANTY; without even the implied warranty of
  MERCHANTABILITY or FITNESS FOR A PARTICULAR PURPOSE.  See the
  GNU General Public License for more details.

  You should have received a copy of the GNU General Public License
  along with this program; see the file COPYING.  If not, write to
  the Free Software Foundation, Inc., 51 Franklin Steet, Fifth Floor,
  Boston, MA 02110-1301, USA.

*/

#include "b43.h"
#include "dma.h"
#include "main.h"
#include "debugfs.h"
#include "xmit.h"

#include <linux/dma-mapping.h>
#include <linux/pci.h>
#include <linux/delay.h>
#include <linux/skbuff.h>
#include <linux/etherdevice.h>
#include <asm/div64.h>


/* 32bit DMA ops. */
static
struct b43_dmadesc_generic *op32_idx2desc(struct b43_dmaring *ring,
					  int slot,
					  struct b43_dmadesc_meta **meta)
{
	struct b43_dmadesc32 *desc;

	*meta = &(ring->meta[slot]);
	desc = ring->descbase;
	desc = &(desc[slot]);

	return (struct b43_dmadesc_generic *)desc;
}

static void op32_fill_descriptor(struct b43_dmaring *ring,
				 struct b43_dmadesc_generic *desc,
				 dma_addr_t dmaaddr, u16 bufsize,
				 int start, int end, int irq)
{
	struct b43_dmadesc32 *descbase = ring->descbase;
	int slot;
	u32 ctl;
	u32 addr;
	u32 addrext;

	slot = (int)(&(desc->dma32) - descbase);
	B43_WARN_ON(!(slot >= 0 && slot < ring->nr_slots));

	addr = (u32) (dmaaddr & ~SSB_DMA_TRANSLATION_MASK);
	addrext = (u32) (dmaaddr & SSB_DMA_TRANSLATION_MASK)
	    >> SSB_DMA_TRANSLATION_SHIFT;
	addr |= ssb_dma_translation(ring->dev->dev);
	ctl = (bufsize - ring->frameoffset)
	    & B43_DMA32_DCTL_BYTECNT;
	if (slot == ring->nr_slots - 1)
		ctl |= B43_DMA32_DCTL_DTABLEEND;
	if (start)
		ctl |= B43_DMA32_DCTL_FRAMESTART;
	if (end)
		ctl |= B43_DMA32_DCTL_FRAMEEND;
	if (irq)
		ctl |= B43_DMA32_DCTL_IRQ;
	ctl |= (addrext << B43_DMA32_DCTL_ADDREXT_SHIFT)
	    & B43_DMA32_DCTL_ADDREXT_MASK;

	desc->dma32.control = cpu_to_le32(ctl);
	desc->dma32.address = cpu_to_le32(addr);
}

static void op32_poke_tx(struct b43_dmaring *ring, int slot)
{
	b43_dma_write(ring, B43_DMA32_TXINDEX,
		      (u32) (slot * sizeof(struct b43_dmadesc32)));
}

static void op32_tx_suspend(struct b43_dmaring *ring)
{
	b43_dma_write(ring, B43_DMA32_TXCTL, b43_dma_read(ring, B43_DMA32_TXCTL)
		      | B43_DMA32_TXSUSPEND);
}

static void op32_tx_resume(struct b43_dmaring *ring)
{
	b43_dma_write(ring, B43_DMA32_TXCTL, b43_dma_read(ring, B43_DMA32_TXCTL)
		      & ~B43_DMA32_TXSUSPEND);
}

static int op32_get_current_rxslot(struct b43_dmaring *ring)
{
	u32 val;

	val = b43_dma_read(ring, B43_DMA32_RXSTATUS);
	val &= B43_DMA32_RXDPTR;

	return (val / sizeof(struct b43_dmadesc32));
}

static void op32_set_current_rxslot(struct b43_dmaring *ring, int slot)
{
	b43_dma_write(ring, B43_DMA32_RXINDEX,
		      (u32) (slot * sizeof(struct b43_dmadesc32)));
}

static const struct b43_dma_ops dma32_ops = {
	.idx2desc = op32_idx2desc,
	.fill_descriptor = op32_fill_descriptor,
	.poke_tx = op32_poke_tx,
	.tx_suspend = op32_tx_suspend,
	.tx_resume = op32_tx_resume,
	.get_current_rxslot = op32_get_current_rxslot,
	.set_current_rxslot = op32_set_current_rxslot,
};

/* 64bit DMA ops. */
static
struct b43_dmadesc_generic *op64_idx2desc(struct b43_dmaring *ring,
					  int slot,
					  struct b43_dmadesc_meta **meta)
{
	struct b43_dmadesc64 *desc;

	*meta = &(ring->meta[slot]);
	desc = ring->descbase;
	desc = &(desc[slot]);

	return (struct b43_dmadesc_generic *)desc;
}

static void op64_fill_descriptor(struct b43_dmaring *ring,
				 struct b43_dmadesc_generic *desc,
				 dma_addr_t dmaaddr, u16 bufsize,
				 int start, int end, int irq)
{
	struct b43_dmadesc64 *descbase = ring->descbase;
	int slot;
	u32 ctl0 = 0, ctl1 = 0;
	u32 addrlo, addrhi;
	u32 addrext;

	slot = (int)(&(desc->dma64) - descbase);
	B43_WARN_ON(!(slot >= 0 && slot < ring->nr_slots));

	addrlo = (u32) (dmaaddr & 0xFFFFFFFF);
	addrhi = (((u64) dmaaddr >> 32) & ~SSB_DMA_TRANSLATION_MASK);
	addrext = (((u64) dmaaddr >> 32) & SSB_DMA_TRANSLATION_MASK)
	    >> SSB_DMA_TRANSLATION_SHIFT;
	addrhi |= (ssb_dma_translation(ring->dev->dev) << 1);
	if (slot == ring->nr_slots - 1)
		ctl0 |= B43_DMA64_DCTL0_DTABLEEND;
	if (start)
		ctl0 |= B43_DMA64_DCTL0_FRAMESTART;
	if (end)
		ctl0 |= B43_DMA64_DCTL0_FRAMEEND;
	if (irq)
		ctl0 |= B43_DMA64_DCTL0_IRQ;
	ctl1 |= (bufsize - ring->frameoffset)
	    & B43_DMA64_DCTL1_BYTECNT;
	ctl1 |= (addrext << B43_DMA64_DCTL1_ADDREXT_SHIFT)
	    & B43_DMA64_DCTL1_ADDREXT_MASK;

	desc->dma64.control0 = cpu_to_le32(ctl0);
	desc->dma64.control1 = cpu_to_le32(ctl1);
	desc->dma64.address_low = cpu_to_le32(addrlo);
	desc->dma64.address_high = cpu_to_le32(addrhi);
}

static void op64_poke_tx(struct b43_dmaring *ring, int slot)
{
	b43_dma_write(ring, B43_DMA64_TXINDEX,
		      (u32) (slot * sizeof(struct b43_dmadesc64)));
}

static void op64_tx_suspend(struct b43_dmaring *ring)
{
	b43_dma_write(ring, B43_DMA64_TXCTL, b43_dma_read(ring, B43_DMA64_TXCTL)
		      | B43_DMA64_TXSUSPEND);
}

static void op64_tx_resume(struct b43_dmaring *ring)
{
	b43_dma_write(ring, B43_DMA64_TXCTL, b43_dma_read(ring, B43_DMA64_TXCTL)
		      & ~B43_DMA64_TXSUSPEND);
}

static int op64_get_current_rxslot(struct b43_dmaring *ring)
{
	u32 val;

	val = b43_dma_read(ring, B43_DMA64_RXSTATUS);
	val &= B43_DMA64_RXSTATDPTR;

	return (val / sizeof(struct b43_dmadesc64));
}

static void op64_set_current_rxslot(struct b43_dmaring *ring, int slot)
{
	b43_dma_write(ring, B43_DMA64_RXINDEX,
		      (u32) (slot * sizeof(struct b43_dmadesc64)));
}

static const struct b43_dma_ops dma64_ops = {
	.idx2desc = op64_idx2desc,
	.fill_descriptor = op64_fill_descriptor,
	.poke_tx = op64_poke_tx,
	.tx_suspend = op64_tx_suspend,
	.tx_resume = op64_tx_resume,
	.get_current_rxslot = op64_get_current_rxslot,
	.set_current_rxslot = op64_set_current_rxslot,
};

static inline int free_slots(struct b43_dmaring *ring)
{
	return (ring->nr_slots - ring->used_slots);
}

static inline int next_slot(struct b43_dmaring *ring, int slot)
{
	B43_WARN_ON(!(slot >= -1 && slot <= ring->nr_slots - 1));
	if (slot == ring->nr_slots - 1)
		return 0;
	return slot + 1;
}

static inline int prev_slot(struct b43_dmaring *ring, int slot)
{
	B43_WARN_ON(!(slot >= 0 && slot <= ring->nr_slots - 1));
	if (slot == 0)
		return ring->nr_slots - 1;
	return slot - 1;
}

#ifdef CONFIG_B43_DEBUG
static void update_max_used_slots(struct b43_dmaring *ring,
				  int current_used_slots)
{
	if (current_used_slots <= ring->max_used_slots)
		return;
	ring->max_used_slots = current_used_slots;
	if (b43_debug(ring->dev, B43_DBG_DMAVERBOSE)) {
		b43dbg(ring->dev->wl,
		       "max_used_slots increased to %d on %s ring %d\n",
		       ring->max_used_slots,
		       ring->tx ? "TX" : "RX", ring->index);
	}
}
#else
static inline
    void update_max_used_slots(struct b43_dmaring *ring, int current_used_slots)
{
}
#endif /* DEBUG */

/* Request a slot for usage. */
static inline int request_slot(struct b43_dmaring *ring)
{
	int slot;

	B43_WARN_ON(!ring->tx);
	B43_WARN_ON(ring->stopped);
	B43_WARN_ON(free_slots(ring) == 0);

	slot = next_slot(ring, ring->current_slot);
	ring->current_slot = slot;
	ring->used_slots++;

	update_max_used_slots(ring, ring->used_slots);

	return slot;
}

static u16 b43_dmacontroller_base(enum b43_dmatype type, int controller_idx)
{
	static const u16 map64[] = {
		B43_MMIO_DMA64_BASE0,
		B43_MMIO_DMA64_BASE1,
		B43_MMIO_DMA64_BASE2,
		B43_MMIO_DMA64_BASE3,
		B43_MMIO_DMA64_BASE4,
		B43_MMIO_DMA64_BASE5,
	};
	static const u16 map32[] = {
		B43_MMIO_DMA32_BASE0,
		B43_MMIO_DMA32_BASE1,
		B43_MMIO_DMA32_BASE2,
		B43_MMIO_DMA32_BASE3,
		B43_MMIO_DMA32_BASE4,
		B43_MMIO_DMA32_BASE5,
	};

	if (type == B43_DMA_64BIT) {
		B43_WARN_ON(!(controller_idx >= 0 &&
			      controller_idx < ARRAY_SIZE(map64)));
		return map64[controller_idx];
	}
	B43_WARN_ON(!(controller_idx >= 0 &&
		      controller_idx < ARRAY_SIZE(map32)));
	return map32[controller_idx];
}

static inline
    dma_addr_t map_descbuffer(struct b43_dmaring *ring,
			      unsigned char *buf, size_t len, int tx)
{
	dma_addr_t dmaaddr;

	if (tx) {
		dmaaddr = dma_map_single(ring->dev->dev->dev,
					 buf, len, DMA_TO_DEVICE);
	} else {
		dmaaddr = dma_map_single(ring->dev->dev->dev,
					 buf, len, DMA_FROM_DEVICE);
	}

	return dmaaddr;
}

static inline
    void unmap_descbuffer(struct b43_dmaring *ring,
			  dma_addr_t addr, size_t len, int tx)
{
	if (tx) {
		dma_unmap_single(ring->dev->dev->dev, addr, len, DMA_TO_DEVICE);
	} else {
		dma_unmap_single(ring->dev->dev->dev,
				 addr, len, DMA_FROM_DEVICE);
	}
}

static inline
    void sync_descbuffer_for_cpu(struct b43_dmaring *ring,
				 dma_addr_t addr, size_t len)
{
	B43_WARN_ON(ring->tx);
	dma_sync_single_for_cpu(ring->dev->dev->dev,
				addr, len, DMA_FROM_DEVICE);
}

static inline
    void sync_descbuffer_for_device(struct b43_dmaring *ring,
				    dma_addr_t addr, size_t len)
{
	B43_WARN_ON(ring->tx);
	dma_sync_single_for_device(ring->dev->dev->dev,
				   addr, len, DMA_FROM_DEVICE);
}

static inline
    void free_descriptor_buffer(struct b43_dmaring *ring,
				struct b43_dmadesc_meta *meta)
{
	if (meta->skb) {
		dev_kfree_skb_any(meta->skb);
		meta->skb = NULL;
	}
}

static int alloc_ringmemory(struct b43_dmaring *ring)
{
	struct device *dev = ring->dev->dev->dev;
	gfp_t flags = GFP_KERNEL;

	/* The specs call for 4K buffers for 30- and 32-bit DMA with 4K
	 * alignment and 8K buffers for 64-bit DMA with 8K alignment. Testing
	 * has shown that 4K is sufficient for the latter as long as the buffer
	 * does not cross an 8K boundary.
	 *
	 * For unknown reasons - possibly a hardware error - the BCM4311 rev
	 * 02, which uses 64-bit DMA, needs the ring buffer in very low memory,
	 * which accounts for the GFP_DMA flag below.
	 */
	if (ring->type == B43_DMA_64BIT)
		flags |= GFP_DMA;
	ring->descbase = dma_alloc_coherent(dev, B43_DMA_RINGMEMSIZE,
					    &(ring->dmabase), flags);
	if (!ring->descbase) {
		b43err(ring->dev->wl, "DMA ringmemory allocation failed\n");
		return -ENOMEM;
	}
	memset(ring->descbase, 0, B43_DMA_RINGMEMSIZE);

	return 0;
}

static void free_ringmemory(struct b43_dmaring *ring)
{
	struct device *dev = ring->dev->dev->dev;

	dma_free_coherent(dev, B43_DMA_RINGMEMSIZE,
			  ring->descbase, ring->dmabase);
}

/* Reset the RX DMA channel */
static int b43_dmacontroller_rx_reset(struct b43_wldev *dev, u16 mmio_base,
				      enum b43_dmatype type)
{
	int i;
	u32 value;
	u16 offset;

	might_sleep();

	offset = (type == B43_DMA_64BIT) ? B43_DMA64_RXCTL : B43_DMA32_RXCTL;
	b43_write32(dev, mmio_base + offset, 0);
	for (i = 0; i < 10; i++) {
		offset = (type == B43_DMA_64BIT) ? B43_DMA64_RXSTATUS :
						   B43_DMA32_RXSTATUS;
		value = b43_read32(dev, mmio_base + offset);
		if (type == B43_DMA_64BIT) {
			value &= B43_DMA64_RXSTAT;
			if (value == B43_DMA64_RXSTAT_DISABLED) {
				i = -1;
				break;
			}
		} else {
			value &= B43_DMA32_RXSTATE;
			if (value == B43_DMA32_RXSTAT_DISABLED) {
				i = -1;
				break;
			}
		}
		msleep(1);
	}
	if (i != -1) {
		b43err(dev->wl, "DMA RX reset timed out\n");
		return -ENODEV;
	}

	return 0;
}

/* Reset the TX DMA channel */
static int b43_dmacontroller_tx_reset(struct b43_wldev *dev, u16 mmio_base,
				      enum b43_dmatype type)
{
	int i;
	u32 value;
	u16 offset;

	might_sleep();

	for (i = 0; i < 10; i++) {
		offset = (type == B43_DMA_64BIT) ? B43_DMA64_TXSTATUS :
						   B43_DMA32_TXSTATUS;
		value = b43_read32(dev, mmio_base + offset);
		if (type == B43_DMA_64BIT) {
			value &= B43_DMA64_TXSTAT;
			if (value == B43_DMA64_TXSTAT_DISABLED ||
			    value == B43_DMA64_TXSTAT_IDLEWAIT ||
			    value == B43_DMA64_TXSTAT_STOPPED)
				break;
		} else {
			value &= B43_DMA32_TXSTATE;
			if (value == B43_DMA32_TXSTAT_DISABLED ||
			    value == B43_DMA32_TXSTAT_IDLEWAIT ||
			    value == B43_DMA32_TXSTAT_STOPPED)
				break;
		}
		msleep(1);
	}
	offset = (type == B43_DMA_64BIT) ? B43_DMA64_TXCTL : B43_DMA32_TXCTL;
	b43_write32(dev, mmio_base + offset, 0);
	for (i = 0; i < 10; i++) {
		offset = (type == B43_DMA_64BIT) ? B43_DMA64_TXSTATUS :
						   B43_DMA32_TXSTATUS;
		value = b43_read32(dev, mmio_base + offset);
		if (type == B43_DMA_64BIT) {
			value &= B43_DMA64_TXSTAT;
			if (value == B43_DMA64_TXSTAT_DISABLED) {
				i = -1;
				break;
			}
		} else {
			value &= B43_DMA32_TXSTATE;
			if (value == B43_DMA32_TXSTAT_DISABLED) {
				i = -1;
				break;
			}
		}
		msleep(1);
	}
	if (i != -1) {
		b43err(dev->wl, "DMA TX reset timed out\n");
		return -ENODEV;
	}
	/* ensure the reset is completed. */
	msleep(1);

	return 0;
}

/* Check if a DMA mapping address is invalid. */
static bool b43_dma_mapping_error(struct b43_dmaring *ring,
				  dma_addr_t addr,
				  size_t buffersize, bool dma_to_device)
{
	if (unlikely(dma_mapping_error(addr)))
		return 1;

	switch (ring->type) {
	case B43_DMA_30BIT:
		if ((u64)addr + buffersize > (1ULL << 30))
			goto address_error;
		break;
	case B43_DMA_32BIT:
		if ((u64)addr + buffersize > (1ULL << 32))
			goto address_error;
		break;
	case B43_DMA_64BIT:
		/* Currently we can't have addresses beyond
		 * 64bit in the kernel. */
		break;
	}

	/* The address is OK. */
	return 0;

address_error:
	/* We can't support this address. Unmap it again. */
	unmap_descbuffer(ring, addr, buffersize, dma_to_device);

	return 1;
}

static int setup_rx_descbuffer(struct b43_dmaring *ring,
			       struct b43_dmadesc_generic *desc,
			       struct b43_dmadesc_meta *meta, gfp_t gfp_flags)
{
	struct b43_rxhdr_fw4 *rxhdr;
	struct b43_hwtxstatus *txstat;
	dma_addr_t dmaaddr;
	struct sk_buff *skb;

	B43_WARN_ON(ring->tx);

	skb = __dev_alloc_skb(ring->rx_buffersize, gfp_flags);
	if (unlikely(!skb))
		return -ENOMEM;
	dmaaddr = map_descbuffer(ring, skb->data, ring->rx_buffersize, 0);
	if (b43_dma_mapping_error(ring, dmaaddr, ring->rx_buffersize, 0)) {
		/* ugh. try to realloc in zone_dma */
		gfp_flags |= GFP_DMA;

		dev_kfree_skb_any(skb);

		skb = __dev_alloc_skb(ring->rx_buffersize, gfp_flags);
		if (unlikely(!skb))
			return -ENOMEM;
		dmaaddr = map_descbuffer(ring, skb->data,
					 ring->rx_buffersize, 0);
	}

	if (b43_dma_mapping_error(ring, dmaaddr, ring->rx_buffersize, 0)) {
		dev_kfree_skb_any(skb);
		return -EIO;
	}

	meta->skb = skb;
	meta->dmaaddr = dmaaddr;
	ring->ops->fill_descriptor(ring, desc, dmaaddr,
				   ring->rx_buffersize, 0, 0, 0);

	rxhdr = (struct b43_rxhdr_fw4 *)(skb->data);
	rxhdr->frame_len = 0;
	txstat = (struct b43_hwtxstatus *)(skb->data);
	txstat->cookie = 0;

	return 0;
}

/* Allocate the initial descbuffers.
 * This is used for an RX ring only.
 */
static int alloc_initial_descbuffers(struct b43_dmaring *ring)
{
	int i, err = -ENOMEM;
	struct b43_dmadesc_generic *desc;
	struct b43_dmadesc_meta *meta;

	for (i = 0; i < ring->nr_slots; i++) {
		desc = ring->ops->idx2desc(ring, i, &meta);

		err = setup_rx_descbuffer(ring, desc, meta, GFP_KERNEL);
		if (err) {
			b43err(ring->dev->wl,
			       "Failed to allocate initial descbuffers\n");
			goto err_unwind;
		}
	}
	mb();
	ring->used_slots = ring->nr_slots;
	err = 0;
      out:
	return err;

      err_unwind:
	for (i--; i >= 0; i--) {
		desc = ring->ops->idx2desc(ring, i, &meta);

		unmap_descbuffer(ring, meta->dmaaddr, ring->rx_buffersize, 0);
		dev_kfree_skb(meta->skb);
	}
	goto out;
}

/* Do initial setup of the DMA controller.
 * Reset the controller, write the ring busaddress
 * and switch the "enable" bit on.
 */
static int dmacontroller_setup(struct b43_dmaring *ring)
{
	int err = 0;
	u32 value;
	u32 addrext;
	u32 trans = ssb_dma_translation(ring->dev->dev);

	if (ring->tx) {
		if (ring->type == B43_DMA_64BIT) {
			u64 ringbase = (u64) (ring->dmabase);

			addrext = ((ringbase >> 32) & SSB_DMA_TRANSLATION_MASK)
			    >> SSB_DMA_TRANSLATION_SHIFT;
			value = B43_DMA64_TXENABLE;
			value |= (addrext << B43_DMA64_TXADDREXT_SHIFT)
			    & B43_DMA64_TXADDREXT_MASK;
			b43_dma_write(ring, B43_DMA64_TXCTL, value);
			b43_dma_write(ring, B43_DMA64_TXRINGLO,
				      (ringbase & 0xFFFFFFFF));
			b43_dma_write(ring, B43_DMA64_TXRINGHI,
				      ((ringbase >> 32) &
				       ~SSB_DMA_TRANSLATION_MASK)
				      | (trans << 1));
		} else {
			u32 ringbase = (u32) (ring->dmabase);

			addrext = (ringbase & SSB_DMA_TRANSLATION_MASK)
			    >> SSB_DMA_TRANSLATION_SHIFT;
			value = B43_DMA32_TXENABLE;
			value |= (addrext << B43_DMA32_TXADDREXT_SHIFT)
			    & B43_DMA32_TXADDREXT_MASK;
			b43_dma_write(ring, B43_DMA32_TXCTL, value);
			b43_dma_write(ring, B43_DMA32_TXRING,
				      (ringbase & ~SSB_DMA_TRANSLATION_MASK)
				      | trans);
		}
	} else {
		err = alloc_initial_descbuffers(ring);
		if (err)
			goto out;
		if (ring->type == B43_DMA_64BIT) {
			u64 ringbase = (u64) (ring->dmabase);

			addrext = ((ringbase >> 32) & SSB_DMA_TRANSLATION_MASK)
			    >> SSB_DMA_TRANSLATION_SHIFT;
			value = (ring->frameoffset << B43_DMA64_RXFROFF_SHIFT);
			value |= B43_DMA64_RXENABLE;
			value |= (addrext << B43_DMA64_RXADDREXT_SHIFT)
			    & B43_DMA64_RXADDREXT_MASK;
			b43_dma_write(ring, B43_DMA64_RXCTL, value);
			b43_dma_write(ring, B43_DMA64_RXRINGLO,
				      (ringbase & 0xFFFFFFFF));
			b43_dma_write(ring, B43_DMA64_RXRINGHI,
				      ((ringbase >> 32) &
				       ~SSB_DMA_TRANSLATION_MASK)
				      | (trans << 1));
			b43_dma_write(ring, B43_DMA64_RXINDEX, ring->nr_slots *
				      sizeof(struct b43_dmadesc64));
		} else {
			u32 ringbase = (u32) (ring->dmabase);

			addrext = (ringbase & SSB_DMA_TRANSLATION_MASK)
			    >> SSB_DMA_TRANSLATION_SHIFT;
			value = (ring->frameoffset << B43_DMA32_RXFROFF_SHIFT);
			value |= B43_DMA32_RXENABLE;
			value |= (addrext << B43_DMA32_RXADDREXT_SHIFT)
			    & B43_DMA32_RXADDREXT_MASK;
			b43_dma_write(ring, B43_DMA32_RXCTL, value);
			b43_dma_write(ring, B43_DMA32_RXRING,
				      (ringbase & ~SSB_DMA_TRANSLATION_MASK)
				      | trans);
			b43_dma_write(ring, B43_DMA32_RXINDEX, ring->nr_slots *
				      sizeof(struct b43_dmadesc32));
		}
	}

out:
	return err;
}

/* Shutdown the DMA controller. */
static void dmacontroller_cleanup(struct b43_dmaring *ring)
{
	if (ring->tx) {
		b43_dmacontroller_tx_reset(ring->dev, ring->mmio_base,
					   ring->type);
		if (ring->type == B43_DMA_64BIT) {
			b43_dma_write(ring, B43_DMA64_TXRINGLO, 0);
			b43_dma_write(ring, B43_DMA64_TXRINGHI, 0);
		} else
			b43_dma_write(ring, B43_DMA32_TXRING, 0);
	} else {
		b43_dmacontroller_rx_reset(ring->dev, ring->mmio_base,
					   ring->type);
		if (ring->type == B43_DMA_64BIT) {
			b43_dma_write(ring, B43_DMA64_RXRINGLO, 0);
			b43_dma_write(ring, B43_DMA64_RXRINGHI, 0);
		} else
			b43_dma_write(ring, B43_DMA32_RXRING, 0);
	}
}

static void free_all_descbuffers(struct b43_dmaring *ring)
{
	struct b43_dmadesc_generic *desc;
	struct b43_dmadesc_meta *meta;
	int i;

	if (!ring->used_slots)
		return;
	for (i = 0; i < ring->nr_slots; i++) {
		desc = ring->ops->idx2desc(ring, i, &meta);

		if (!meta->skb) {
			B43_WARN_ON(!ring->tx);
			continue;
		}
		if (ring->tx) {
			unmap_descbuffer(ring, meta->dmaaddr,
					 meta->skb->len, 1);
		} else {
			unmap_descbuffer(ring, meta->dmaaddr,
					 ring->rx_buffersize, 0);
		}
		free_descriptor_buffer(ring, meta);
	}
}

static u64 supported_dma_mask(struct b43_wldev *dev)
{
	u32 tmp;
	u16 mmio_base;

	tmp = b43_read32(dev, SSB_TMSHIGH);
	if (tmp & SSB_TMSHIGH_DMA64)
		return DMA_64BIT_MASK;
	mmio_base = b43_dmacontroller_base(0, 0);
	b43_write32(dev, mmio_base + B43_DMA32_TXCTL, B43_DMA32_TXADDREXT_MASK);
	tmp = b43_read32(dev, mmio_base + B43_DMA32_TXCTL);
	if (tmp & B43_DMA32_TXADDREXT_MASK)
		return DMA_32BIT_MASK;

	return DMA_30BIT_MASK;
}

/* Main initialization function. */
static
struct b43_dmaring *b43_setup_dmaring(struct b43_wldev *dev,
				      int controller_index,
				      int for_tx,
				      enum b43_dmatype type)
{
	struct b43_dmaring *ring;
	int err;
	int nr_slots;
	dma_addr_t dma_test;

	ring = kzalloc(sizeof(*ring), GFP_KERNEL);
	if (!ring)
		goto out;
	ring->type = type;

	nr_slots = B43_RXRING_SLOTS;
	if (for_tx)
		nr_slots = B43_TXRING_SLOTS;

	ring->meta = kcalloc(nr_slots, sizeof(struct b43_dmadesc_meta),
			     GFP_KERNEL);
	if (!ring->meta)
		goto err_kfree_ring;
	if (for_tx) {
		ring->txhdr_cache = kcalloc(nr_slots,
					    b43_txhdr_size(dev),
					    GFP_KERNEL);
		if (!ring->txhdr_cache)
			goto err_kfree_meta;

		/* test for ability to dma to txhdr_cache */
		dma_test = dma_map_single(dev->dev->dev,
					  ring->txhdr_cache,
					  b43_txhdr_size(dev),
					  DMA_TO_DEVICE);

		if (b43_dma_mapping_error(ring, dma_test,
					  b43_txhdr_size(dev), 1)) {
			/* ugh realloc */
			kfree(ring->txhdr_cache);
			ring->txhdr_cache = kcalloc(nr_slots,
						    b43_txhdr_size(dev),
						    GFP_KERNEL | GFP_DMA);
			if (!ring->txhdr_cache)
				goto err_kfree_meta;

			dma_test = dma_map_single(dev->dev->dev,
						  ring->txhdr_cache,
						  b43_txhdr_size(dev),
						  DMA_TO_DEVICE);

			if (b43_dma_mapping_error(ring, dma_test,
						  b43_txhdr_size(dev), 1))
				goto err_kfree_txhdr_cache;
		}

		dma_unmap_single(dev->dev->dev,
				 dma_test, b43_txhdr_size(dev),
				 DMA_TO_DEVICE);
	}

	ring->dev = dev;
	ring->nr_slots = nr_slots;
	ring->mmio_base = b43_dmacontroller_base(type, controller_index);
	ring->index = controller_index;
	if (type == B43_DMA_64BIT)
		ring->ops = &dma64_ops;
	else
		ring->ops = &dma32_ops;
	if (for_tx) {
		ring->tx = 1;
		ring->current_slot = -1;
	} else {
		if (ring->index == 0) {
			ring->rx_buffersize = B43_DMA0_RX_BUFFERSIZE;
			ring->frameoffset = B43_DMA0_RX_FRAMEOFFSET;
		} else if (ring->index == 3) {
			ring->rx_buffersize = B43_DMA3_RX_BUFFERSIZE;
			ring->frameoffset = B43_DMA3_RX_FRAMEOFFSET;
		} else
			B43_WARN_ON(1);
	}
	spin_lock_init(&ring->lock);
#ifdef CONFIG_B43_DEBUG
	ring->last_injected_overflow = jiffies;
#endif

	err = alloc_ringmemory(ring);
	if (err)
		goto err_kfree_txhdr_cache;
	err = dmacontroller_setup(ring);
	if (err)
		goto err_free_ringmemory;

      out:
	return ring;

      err_free_ringmemory:
	free_ringmemory(ring);
      err_kfree_txhdr_cache:
	kfree(ring->txhdr_cache);
      err_kfree_meta:
	kfree(ring->meta);
      err_kfree_ring:
	kfree(ring);
	ring = NULL;
	goto out;
}

#define divide(a, b)	({	\
	typeof(a) __a = a;	\
	do_div(__a, b);		\
	__a;			\
  })

#define modulo(a, b)	({	\
	typeof(a) __a = a;	\
	do_div(__a, b);		\
  })

/* Main cleanup function. */
static void b43_destroy_dmaring(struct b43_dmaring *ring,
				const char *ringname)
{
	if (!ring)
		return;

#ifdef CONFIG_B43_DEBUG
	{
		/* Print some statistics. */
		u64 failed_packets = ring->nr_failed_tx_packets;
		u64 succeed_packets = ring->nr_succeed_tx_packets;
		u64 nr_packets = failed_packets + succeed_packets;
		u64 permille_failed = 0, average_tries = 0;

		if (nr_packets)
			permille_failed = divide(failed_packets * 1000, nr_packets);
		if (nr_packets)
			average_tries = divide(ring->nr_total_packet_tries * 100, nr_packets);

		b43dbg(ring->dev->wl, "DMA-%u %s: "
		       "Used slots %d/%d, Failed frames %llu/%llu = %llu.%01llu%%, "
		       "Average tries %llu.%02llu\n",
		       (unsigned int)(ring->type), ringname,
		       ring->max_used_slots,
		       ring->nr_slots,
		       (unsigned long long)failed_packets,
		       (unsigned long long)nr_packets,
		       (unsigned long long)divide(permille_failed, 10),
		       (unsigned long long)modulo(permille_failed, 10),
		       (unsigned long long)divide(average_tries, 100),
		       (unsigned long long)modulo(average_tries, 100));
	}
#endif /* DEBUG */

	/* Device IRQs are disabled prior entering this function,
	 * so no need to take care of concurrency with rx handler stuff.
	 */
	dmacontroller_cleanup(ring);
	free_all_descbuffers(ring);
	free_ringmemory(ring);

	kfree(ring->txhdr_cache);
	kfree(ring->meta);
	kfree(ring);
}

#define destroy_ring(dma, ring) do {				\
	b43_destroy_dmaring((dma)->ring, __stringify(ring));	\
	(dma)->ring = NULL;					\
    } while (0)

void b43_dma_free(struct b43_wldev *dev)
{
	struct b43_dma *dma = &dev->dma;

	destroy_ring(dma, rx_ring);
	destroy_ring(dma, tx_ring_AC_BK);
	destroy_ring(dma, tx_ring_AC_BE);
	destroy_ring(dma, tx_ring_AC_VI);
	destroy_ring(dma, tx_ring_AC_VO);
	destroy_ring(dma, tx_ring_mcast);
}

int b43_dma_init(struct b43_wldev *dev)
{
	struct b43_dma *dma = &dev->dma;
	int err;
	u64 dmamask;
	enum b43_dmatype type;

	dmamask = supported_dma_mask(dev);
	switch (dmamask) {
	default:
		B43_WARN_ON(1);
	case DMA_30BIT_MASK:
		type = B43_DMA_30BIT;
		break;
	case DMA_32BIT_MASK:
		type = B43_DMA_32BIT;
		break;
	case DMA_64BIT_MASK:
		type = B43_DMA_64BIT;
		break;
	}
	err = ssb_dma_set_mask(dev->dev, dmamask);
	if (err) {
		b43err(dev->wl, "The machine/kernel does not support "
		       "the required DMA mask (0x%08X%08X)\n",
		       (unsigned int)((dmamask & 0xFFFFFFFF00000000ULL) >> 32),
		       (unsigned int)(dmamask & 0x00000000FFFFFFFFULL));
		return -EOPNOTSUPP;
	}

	err = -ENOMEM;
	/* setup TX DMA channels. */
	dma->tx_ring_AC_BK = b43_setup_dmaring(dev, 0, 1, type);
	if (!dma->tx_ring_AC_BK)
		goto out;

	dma->tx_ring_AC_BE = b43_setup_dmaring(dev, 1, 1, type);
	if (!dma->tx_ring_AC_BE)
		goto err_destroy_bk;

	dma->tx_ring_AC_VI = b43_setup_dmaring(dev, 2, 1, type);
	if (!dma->tx_ring_AC_VI)
		goto err_destroy_be;

	dma->tx_ring_AC_VO = b43_setup_dmaring(dev, 3, 1, type);
	if (!dma->tx_ring_AC_VO)
		goto err_destroy_vi;

	dma->tx_ring_mcast = b43_setup_dmaring(dev, 4, 1, type);
	if (!dma->tx_ring_mcast)
		goto err_destroy_vo;

	/* setup RX DMA channel. */
	dma->rx_ring = b43_setup_dmaring(dev, 0, 0, type);
	if (!dma->rx_ring)
		goto err_destroy_mcast;

	/* No support for the TX status DMA ring. */
	B43_WARN_ON(dev->dev->id.revision < 5);

	b43dbg(dev->wl, "%u-bit DMA initialized\n",
	       (unsigned int)type);
	err = 0;
out:
	return err;

err_destroy_mcast:
	destroy_ring(dma, tx_ring_mcast);
err_destroy_vo:
	destroy_ring(dma, tx_ring_AC_VO);
err_destroy_vi:
	destroy_ring(dma, tx_ring_AC_VI);
err_destroy_be:
	destroy_ring(dma, tx_ring_AC_BE);
err_destroy_bk:
	destroy_ring(dma, tx_ring_AC_BK);
	return err;
}

/* Generate a cookie for the TX header. */
static u16 generate_cookie(struct b43_dmaring *ring, int slot)
{
	u16 cookie;

	/* Use the upper 4 bits of the cookie as
	 * DMA controller ID and store the slot number
	 * in the lower 12 bits.
	 * Note that the cookie must never be 0, as this
	 * is a special value used in RX path.
	 * It can also not be 0xFFFF because that is special
	 * for multicast frames.
	 */
	cookie = (((u16)ring->index + 1) << 12);
	B43_WARN_ON(slot & ~0x0FFF);
	cookie |= (u16)slot;

	return cookie;
}

/* Inspect a cookie and find out to which controller/slot it belongs. */
static
struct b43_dmaring *parse_cookie(struct b43_wldev *dev, u16 cookie, int *slot)
{
	struct b43_dma *dma = &dev->dma;
	struct b43_dmaring *ring = NULL;

	switch (cookie & 0xF000) {
	case 0x1000:
		ring = dma->tx_ring_AC_BK;
		break;
	case 0x2000:
		ring = dma->tx_ring_AC_BE;
		break;
	case 0x3000:
		ring = dma->tx_ring_AC_VI;
		break;
	case 0x4000:
		ring = dma->tx_ring_AC_VO;
		break;
	case 0x5000:
		ring = dma->tx_ring_mcast;
		break;
	default:
		B43_WARN_ON(1);
	}
	*slot = (cookie & 0x0FFF);
	B43_WARN_ON(!(ring && *slot >= 0 && *slot < ring->nr_slots));

	return ring;
}

static int dma_tx_fragment(struct b43_dmaring *ring,
			   struct sk_buff *skb,
			   struct ieee80211_tx_control *ctl)
{
	const struct b43_dma_ops *ops = ring->ops;
	u8 *header;
	int slot, old_top_slot, old_used_slots;
	int err;
	struct b43_dmadesc_generic *desc;
	struct b43_dmadesc_meta *meta;
	struct b43_dmadesc_meta *meta_hdr;
	struct sk_buff *bounce_skb;
	u16 cookie;
	size_t hdrsize = b43_txhdr_size(ring->dev);

#define SLOTS_PER_PACKET  2
	B43_WARN_ON(skb_shinfo(skb)->nr_frags);

	old_top_slot = ring->current_slot;
	old_used_slots = ring->used_slots;

	/* Get a slot for the header. */
	slot = request_slot(ring);
	desc = ops->idx2desc(ring, slot, &meta_hdr);
	memset(meta_hdr, 0, sizeof(*meta_hdr));

	header = &(ring->txhdr_cache[slot * hdrsize]);
	cookie = generate_cookie(ring, slot);
	err = b43_generate_txhdr(ring->dev, header,
				 skb->data, skb->len, ctl, cookie);
	if (unlikely(err)) {
		ring->current_slot = old_top_slot;
		ring->used_slots = old_used_slots;
		return err;
	}

	meta_hdr->dmaaddr = map_descbuffer(ring, (unsigned char *)header,
					   hdrsize, 1);
	if (b43_dma_mapping_error(ring, meta_hdr->dmaaddr, hdrsize, 1)) {
		ring->current_slot = old_top_slot;
		ring->used_slots = old_used_slots;
		return -EIO;
	}
	ops->fill_descriptor(ring, desc, meta_hdr->dmaaddr,
			     hdrsize, 1, 0, 0);

	/* Get a slot for the payload. */
	slot = request_slot(ring);
	desc = ops->idx2desc(ring, slot, &meta);
	memset(meta, 0, sizeof(*meta));

	memcpy(&meta->txstat.control, ctl, sizeof(*ctl));
	meta->skb = skb;
	meta->is_last_fragment = 1;

	meta->dmaaddr = map_descbuffer(ring, skb->data, skb->len, 1);
	/* create a bounce buffer in zone_dma on mapping failure. */
	if (b43_dma_mapping_error(ring, meta->dmaaddr, skb->len, 1)) {
		bounce_skb = __dev_alloc_skb(skb->len, GFP_ATOMIC | GFP_DMA);
		if (!bounce_skb) {
			ring->current_slot = old_top_slot;
			ring->used_slots = old_used_slots;
			err = -ENOMEM;
			goto out_unmap_hdr;
		}

		memcpy(skb_put(bounce_skb, skb->len), skb->data, skb->len);
		dev_kfree_skb_any(skb);
		skb = bounce_skb;
		meta->skb = skb;
		meta->dmaaddr = map_descbuffer(ring, skb->data, skb->len, 1);
		if (b43_dma_mapping_error(ring, meta->dmaaddr, skb->len, 1)) {
			ring->current_slot = old_top_slot;
			ring->used_slots = old_used_slots;
			err = -EIO;
			goto out_free_bounce;
		}
	}

	ops->fill_descriptor(ring, desc, meta->dmaaddr, skb->len, 0, 1, 1);

	if (ctl->flags & IEEE80211_TXCTL_SEND_AFTER_DTIM) {
		/* Tell the firmware about the cookie of the last
		 * mcast frame, so it can clear the more-data bit in it. */
		b43_shm_write16(ring->dev, B43_SHM_SHARED,
				B43_SHM_SH_MCASTCOOKIE, cookie);
	}
	/* Now transfer the whole frame. */
	wmb();
	ops->poke_tx(ring, next_slot(ring, slot));
	return 0;

out_free_bounce:
	dev_kfree_skb_any(skb);
out_unmap_hdr:
	unmap_descbuffer(ring, meta_hdr->dmaaddr,
			 hdrsize, 1);
	return err;
}

static inline int should_inject_overflow(struct b43_dmaring *ring)
{
#ifdef CONFIG_B43_DEBUG
	if (unlikely(b43_debug(ring->dev, B43_DBG_DMAOVERFLOW))) {
		/* Check if we should inject another ringbuffer overflow
		 * to test handling of this situation in the stack. */
		unsigned long next_overflow;

		next_overflow = ring->last_injected_overflow + HZ;
		if (time_after(jiffies, next_overflow)) {
			ring->last_injected_overflow = jiffies;
			b43dbg(ring->dev->wl,
			       "Injecting TX ring overflow on "
			       "DMA controller %d\n", ring->index);
			return 1;
		}
	}
#endif /* CONFIG_B43_DEBUG */
	return 0;
}

/* Static mapping of mac80211's queues (priorities) to b43 DMA rings. */
static struct b43_dmaring * select_ring_by_priority(struct b43_wldev *dev,
						    u8 queue_prio)
{
	struct b43_dmaring *ring;

	if (b43_modparam_qos) {
		/* 0 = highest priority */
		switch (queue_prio) {
		default:
			B43_WARN_ON(1);
			/* fallthrough */
		case 0:
			ring = dev->dma.tx_ring_AC_VO;
			break;
		case 1:
			ring = dev->dma.tx_ring_AC_VI;
			break;
		case 2:
			ring = dev->dma.tx_ring_AC_BE;
			break;
		case 3:
			ring = dev->dma.tx_ring_AC_BK;
			break;
		}
	} else
		ring = dev->dma.tx_ring_AC_BE;

	return ring;
}

int b43_dma_tx(struct b43_wldev *dev,
	       struct sk_buff *skb, struct ieee80211_tx_control *ctl)
{
	struct b43_dmaring *ring;
	struct ieee80211_hdr *hdr;
	int err = 0;
	unsigned long flags;

	if (unlikely(skb->len < 2 + 2 + 6)) {
		/* Too short, this can't be a valid frame. */
		return -EINVAL;
	}

	hdr = (struct ieee80211_hdr *)skb->data;
	if (ctl->flags & IEEE80211_TXCTL_SEND_AFTER_DTIM) {
		/* The multicast ring will be sent after the DTIM */
		ring = dev->dma.tx_ring_mcast;
		/* Set the more-data bit. Ucode will clear it on
		 * the last frame for us. */
		hdr->frame_control |= cpu_to_le16(IEEE80211_FCTL_MOREDATA);
	} else {
		/* Decide by priority where to put this frame. */
		ring = select_ring_by_priority(dev, ctl->queue);
	}

	spin_lock_irqsave(&ring->lock, flags);
	B43_WARN_ON(!ring->tx);
	if (unlikely(free_slots(ring) < SLOTS_PER_PACKET)) {
		b43warn(dev->wl, "DMA queue overflow\n");
		err = -ENOSPC;
		goto out_unlock;
	}
	/* Check if the queue was stopped in mac80211,
	 * but we got called nevertheless.
	 * That would be a mac80211 bug. */
	B43_WARN_ON(ring->stopped);

	/* Assign the queue number to the ring (if not already done before)
	 * so TX status handling can use it. The queue to ring mapping is
	 * static, so we don't need to store it per frame. */
	ring->queue_prio = ctl->queue;

	err = dma_tx_fragment(ring, skb, ctl);
	if (unlikely(err == -ENOKEY)) {
		/* Drop this packet, as we don't have the encryption key
		 * anymore and must not transmit it unencrypted. */
		dev_kfree_skb_any(skb);
		err = 0;
		goto out_unlock;
	}
	if (unlikely(err)) {
		b43err(dev->wl, "DMA tx mapping failure\n");
		goto out_unlock;
	}
	ring->nr_tx_packets++;
	if ((free_slots(ring) < SLOTS_PER_PACKET) ||
	    should_inject_overflow(ring)) {
		/* This TX ring is full. */
		ieee80211_stop_queue(dev->wl->hw, ctl->queue);
		ring->stopped = 1;
		if (b43_debug(dev, B43_DBG_DMAVERBOSE)) {
			b43dbg(dev->wl, "Stopped TX ring %d\n", ring->index);
		}
	}
out_unlock:
	spin_unlock_irqrestore(&ring->lock, flags);

	return err;
}

<<<<<<< HEAD
static void b43_fill_txstatus_report(struct b43_dmaring *ring,
				    struct ieee80211_tx_status *report,
				    const struct b43_txstatus *status)
{
	bool frame_failed = 0;

	if (status->acked) {
		/* The frame was ACKed. */
		report->flags |= IEEE80211_TX_STATUS_ACK;
	} else {
		/* The frame was not ACKed... */
		if (!(report->control.flags & IEEE80211_TXCTL_NO_ACK)) {
			/* ...but we expected an ACK. */
			frame_failed = 1;
			report->excessive_retries = 1;
		}
	}
	if (status->frame_count == 0) {
		/* The frame was not transmitted at all. */
		report->retry_count = 0;
	} else {
		report->retry_count = status->frame_count - 1;
#ifdef CONFIG_B43_DEBUG
		if (frame_failed)
			ring->nr_failed_tx_packets++;
		else
			ring->nr_succeed_tx_packets++;
		ring->nr_total_packet_tries += status->frame_count;
#endif /* DEBUG */
	}
}

=======
/* Called with IRQs disabled. */
>>>>>>> 50fd4407
void b43_dma_handle_txstatus(struct b43_wldev *dev,
			     const struct b43_txstatus *status)
{
	const struct b43_dma_ops *ops;
	struct b43_dmaring *ring;
	struct b43_dmadesc_generic *desc;
	struct b43_dmadesc_meta *meta;
	int slot;

	ring = parse_cookie(dev, status->cookie, &slot);
	if (unlikely(!ring))
		return;

	spin_lock(&ring->lock); /* IRQs are already disabled. */

	B43_WARN_ON(!ring->tx);
	ops = ring->ops;
	while (1) {
		B43_WARN_ON(!(slot >= 0 && slot < ring->nr_slots));
		desc = ops->idx2desc(ring, slot, &meta);

		if (meta->skb)
			unmap_descbuffer(ring, meta->dmaaddr, meta->skb->len,
					 1);
		else
			unmap_descbuffer(ring, meta->dmaaddr,
					 b43_txhdr_size(dev), 1);

		if (meta->is_last_fragment) {
			B43_WARN_ON(!meta->skb);
			/* Call back to inform the ieee80211 subsystem about the
			 * status of the transmission.
			 * Some fields of txstat are already filled in dma_tx().
			 */
			b43_fill_txstatus_report(ring, &(meta->txstat), status);
			ieee80211_tx_status_irqsafe(dev->wl->hw, meta->skb,
						    &(meta->txstat));
			/* skb is freed by ieee80211_tx_status_irqsafe() */
			meta->skb = NULL;
		} else {
			/* No need to call free_descriptor_buffer here, as
			 * this is only the txhdr, which is not allocated.
			 */
			B43_WARN_ON(meta->skb);
		}

		/* Everything unmapped and free'd. So it's not used anymore. */
		ring->used_slots--;

		if (meta->is_last_fragment)
			break;
		slot = next_slot(ring, slot);
	}
	dev->stats.last_tx = jiffies;
	if (ring->stopped) {
		B43_WARN_ON(free_slots(ring) < SLOTS_PER_PACKET);
		ieee80211_wake_queue(dev->wl->hw, ring->queue_prio);
		ring->stopped = 0;
		if (b43_debug(dev, B43_DBG_DMAVERBOSE)) {
			b43dbg(dev->wl, "Woke up TX ring %d\n", ring->index);
		}
	}

	spin_unlock(&ring->lock);
}

void b43_dma_get_tx_stats(struct b43_wldev *dev,
			  struct ieee80211_tx_queue_stats *stats)
{
	const int nr_queues = dev->wl->hw->queues;
	struct b43_dmaring *ring;
	struct ieee80211_tx_queue_stats_data *data;
	unsigned long flags;
	int i;

	for (i = 0; i < nr_queues; i++) {
		data = &(stats->data[i]);
		ring = select_ring_by_priority(dev, i);

		spin_lock_irqsave(&ring->lock, flags);
		data->len = ring->used_slots / SLOTS_PER_PACKET;
		data->limit = ring->nr_slots / SLOTS_PER_PACKET;
		data->count = ring->nr_tx_packets;
		spin_unlock_irqrestore(&ring->lock, flags);
	}
}

static void dma_rx(struct b43_dmaring *ring, int *slot)
{
	const struct b43_dma_ops *ops = ring->ops;
	struct b43_dmadesc_generic *desc;
	struct b43_dmadesc_meta *meta;
	struct b43_rxhdr_fw4 *rxhdr;
	struct sk_buff *skb;
	u16 len;
	int err;
	dma_addr_t dmaaddr;

	desc = ops->idx2desc(ring, *slot, &meta);

	sync_descbuffer_for_cpu(ring, meta->dmaaddr, ring->rx_buffersize);
	skb = meta->skb;

	rxhdr = (struct b43_rxhdr_fw4 *)skb->data;
	len = le16_to_cpu(rxhdr->frame_len);
	if (len == 0) {
		int i = 0;

		do {
			udelay(2);
			barrier();
			len = le16_to_cpu(rxhdr->frame_len);
		} while (len == 0 && i++ < 5);
		if (unlikely(len == 0)) {
			/* recycle the descriptor buffer. */
			sync_descbuffer_for_device(ring, meta->dmaaddr,
						   ring->rx_buffersize);
			goto drop;
		}
	}
	if (unlikely(len > ring->rx_buffersize)) {
		/* The data did not fit into one descriptor buffer
		 * and is split over multiple buffers.
		 * This should never happen, as we try to allocate buffers
		 * big enough. So simply ignore this packet.
		 */
		int cnt = 0;
		s32 tmp = len;

		while (1) {
			desc = ops->idx2desc(ring, *slot, &meta);
			/* recycle the descriptor buffer. */
			sync_descbuffer_for_device(ring, meta->dmaaddr,
						   ring->rx_buffersize);
			*slot = next_slot(ring, *slot);
			cnt++;
			tmp -= ring->rx_buffersize;
			if (tmp <= 0)
				break;
		}
		b43err(ring->dev->wl, "DMA RX buffer too small "
		       "(len: %u, buffer: %u, nr-dropped: %d)\n",
		       len, ring->rx_buffersize, cnt);
		goto drop;
	}

	dmaaddr = meta->dmaaddr;
	err = setup_rx_descbuffer(ring, desc, meta, GFP_ATOMIC);
	if (unlikely(err)) {
		b43dbg(ring->dev->wl, "DMA RX: setup_rx_descbuffer() failed\n");
		sync_descbuffer_for_device(ring, dmaaddr, ring->rx_buffersize);
		goto drop;
	}

	unmap_descbuffer(ring, dmaaddr, ring->rx_buffersize, 0);
	skb_put(skb, len + ring->frameoffset);
	skb_pull(skb, ring->frameoffset);

	b43_rx(ring->dev, skb, rxhdr);
drop:
	return;
}

void b43_dma_rx(struct b43_dmaring *ring)
{
	const struct b43_dma_ops *ops = ring->ops;
	int slot, current_slot;
	int used_slots = 0;

	B43_WARN_ON(ring->tx);
	current_slot = ops->get_current_rxslot(ring);
	B43_WARN_ON(!(current_slot >= 0 && current_slot < ring->nr_slots));

	slot = ring->current_slot;
	for (; slot != current_slot; slot = next_slot(ring, slot)) {
		dma_rx(ring, &slot);
		update_max_used_slots(ring, ++used_slots);
	}
	ops->set_current_rxslot(ring, slot);
	ring->current_slot = slot;
}

static void b43_dma_tx_suspend_ring(struct b43_dmaring *ring)
{
	unsigned long flags;

	spin_lock_irqsave(&ring->lock, flags);
	B43_WARN_ON(!ring->tx);
	ring->ops->tx_suspend(ring);
	spin_unlock_irqrestore(&ring->lock, flags);
}

static void b43_dma_tx_resume_ring(struct b43_dmaring *ring)
{
	unsigned long flags;

	spin_lock_irqsave(&ring->lock, flags);
	B43_WARN_ON(!ring->tx);
	ring->ops->tx_resume(ring);
	spin_unlock_irqrestore(&ring->lock, flags);
}

void b43_dma_tx_suspend(struct b43_wldev *dev)
{
	b43_power_saving_ctl_bits(dev, B43_PS_AWAKE);
	b43_dma_tx_suspend_ring(dev->dma.tx_ring_AC_BK);
	b43_dma_tx_suspend_ring(dev->dma.tx_ring_AC_BE);
	b43_dma_tx_suspend_ring(dev->dma.tx_ring_AC_VI);
	b43_dma_tx_suspend_ring(dev->dma.tx_ring_AC_VO);
	b43_dma_tx_suspend_ring(dev->dma.tx_ring_mcast);
}

void b43_dma_tx_resume(struct b43_wldev *dev)
{
	b43_dma_tx_resume_ring(dev->dma.tx_ring_mcast);
	b43_dma_tx_resume_ring(dev->dma.tx_ring_AC_VO);
	b43_dma_tx_resume_ring(dev->dma.tx_ring_AC_VI);
	b43_dma_tx_resume_ring(dev->dma.tx_ring_AC_BE);
	b43_dma_tx_resume_ring(dev->dma.tx_ring_AC_BK);
	b43_power_saving_ctl_bits(dev, 0);
}<|MERGE_RESOLUTION|>--- conflicted
+++ resolved
@@ -1314,7 +1314,6 @@
 	return err;
 }
 
-<<<<<<< HEAD
 static void b43_fill_txstatus_report(struct b43_dmaring *ring,
 				    struct ieee80211_tx_status *report,
 				    const struct b43_txstatus *status)
@@ -1347,9 +1346,7 @@
 	}
 }
 
-=======
 /* Called with IRQs disabled. */
->>>>>>> 50fd4407
 void b43_dma_handle_txstatus(struct b43_wldev *dev,
 			     const struct b43_txstatus *status)
 {
