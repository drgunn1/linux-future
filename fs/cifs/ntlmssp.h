/* SPDX-License-Identifier: LGPL-2.1 */
/*
 *
 *   Copyright (c) International Business Machines  Corp., 2002,2007
 *   Author(s): Steve French (sfrench@us.ibm.com)
 *
 */

#define NTLMSSP_SIGNATURE "NTLMSSP"
/* Message Types */
#define NtLmNegotiate     cpu_to_le32(1)
#define NtLmChallenge     cpu_to_le32(2)
#define NtLmAuthenticate  cpu_to_le32(3)
#define UnknownMessage    cpu_to_le32(8)

/* Negotiate Flags */
#define NTLMSSP_NEGOTIATE_UNICODE         0x01 /* Text strings are unicode */
#define NTLMSSP_NEGOTIATE_OEM             0x02 /* Text strings are in OEM */
#define NTLMSSP_REQUEST_TARGET            0x04 /* Srv returns its auth realm */
/* define reserved9                       0x08 */
#define NTLMSSP_NEGOTIATE_SIGN          0x0010 /* Request signing capability */
#define NTLMSSP_NEGOTIATE_SEAL          0x0020 /* Request confidentiality */
#define NTLMSSP_NEGOTIATE_DGRAM         0x0040
#define NTLMSSP_NEGOTIATE_LM_KEY        0x0080 /* Use LM session key */
/* defined reserved 8                   0x0100 */
#define NTLMSSP_NEGOTIATE_NTLM          0x0200 /* NTLM authentication */
#define NTLMSSP_NEGOTIATE_NT_ONLY       0x0400 /* Lanman not allowed */
#define NTLMSSP_ANONYMOUS               0x0800
#define NTLMSSP_NEGOTIATE_DOMAIN_SUPPLIED 0x1000 /* reserved6 */
#define NTLMSSP_NEGOTIATE_WORKSTATION_SUPPLIED 0x2000
#define NTLMSSP_NEGOTIATE_LOCAL_CALL    0x4000 /* client/server same machine */
#define NTLMSSP_NEGOTIATE_ALWAYS_SIGN   0x8000 /* Sign. All security levels  */
#define NTLMSSP_TARGET_TYPE_DOMAIN     0x10000
#define NTLMSSP_TARGET_TYPE_SERVER     0x20000
#define NTLMSSP_TARGET_TYPE_SHARE      0x40000
#define NTLMSSP_NEGOTIATE_EXTENDED_SEC 0x80000 /* NB:not related to NTLMv2 pwd*/
/* #define NTLMSSP_REQUEST_INIT_RESP     0x100000 */
#define NTLMSSP_NEGOTIATE_IDENTIFY    0x100000
#define NTLMSSP_REQUEST_ACCEPT_RESP   0x200000 /* reserved5 */
#define NTLMSSP_REQUEST_NON_NT_KEY    0x400000
#define NTLMSSP_NEGOTIATE_TARGET_INFO 0x800000
/* #define reserved4                 0x1000000 */
#define NTLMSSP_NEGOTIATE_VERSION    0x2000000 /* we only set for SMB2+ */
/* #define reserved3                 0x4000000 */
/* #define reserved2                 0x8000000 */
/* #define reserved1                0x10000000 */
#define NTLMSSP_NEGOTIATE_128       0x20000000
#define NTLMSSP_NEGOTIATE_KEY_XCH   0x40000000
#define NTLMSSP_NEGOTIATE_56        0x80000000

/* Define AV Pair Field IDs */
enum av_field_type {
	NTLMSSP_AV_EOL = 0,
	NTLMSSP_AV_NB_COMPUTER_NAME,
	NTLMSSP_AV_NB_DOMAIN_NAME,
	NTLMSSP_AV_DNS_COMPUTER_NAME,
	NTLMSSP_AV_DNS_DOMAIN_NAME,
	NTLMSSP_AV_DNS_TREE_NAME,
	NTLMSSP_AV_FLAGS,
	NTLMSSP_AV_TIMESTAMP,
	NTLMSSP_AV_RESTRICTION,
	NTLMSSP_AV_TARGET_NAME,
	NTLMSSP_AV_CHANNEL_BINDINGS
};

/* Although typedefs are not commonly used for structure definitions */
/* in the Linux kernel, in this particular case they are useful      */
/* to more closely match the standards document for NTLMSSP from     */
/* OpenGroup and to make the code more closely match the standard in */
/* appearance */

typedef struct _SECURITY_BUFFER {
	__le16 Length;
	__le16 MaximumLength;
	__le32 BufferOffset;	/* offset to buffer */
} __attribute__((packed)) SECURITY_BUFFER;

typedef struct _NEGOTIATE_MESSAGE {
	__u8 Signature[sizeof(NTLMSSP_SIGNATURE)];
	__le32 MessageType;     /* NtLmNegotiate = 1 */
	__le32 NegotiateFlags;
	SECURITY_BUFFER DomainName;	/* RFC 1001 style and ASCII */
	SECURITY_BUFFER WorkstationName;	/* RFC 1001 and ASCII */
	/* SECURITY_BUFFER for version info not present since we
	   do not set the version is present flag */
	char DomainString[0];
	/* followed by WorkstationString */
} __attribute__((packed)) NEGOTIATE_MESSAGE, *PNEGOTIATE_MESSAGE;

#define NTLMSSP_REVISION_W2K3 0x0F

/* See MS-NLMP section 2.2.2.10 */
struct ntlmssp_version {
	__u8	ProductMajorVersion;
	__u8	ProductMinorVersion;
	__le16	ProductBuild; /* we send the cifs.ko module version here */
	__u8	Reserved[3];
	__u8	NTLMRevisionCurrent; /* currently 0x0F */
} __packed;

/* see MS-NLMP section 2.2.1.1 */
struct negotiate_message {
	__u8 Signature[sizeof(NTLMSSP_SIGNATURE)];
	__le32 MessageType;     /* NtLmNegotiate = 1 */
	__le32 NegotiateFlags;
	SECURITY_BUFFER DomainName;	/* RFC 1001 style and ASCII */
	SECURITY_BUFFER WorkstationName;	/* RFC 1001 and ASCII */
	struct	ntlmssp_version Version;
	/* SECURITY_BUFFER */
	char DomainString[0];
	/* followed by WorkstationString */
} __packed;

typedef struct _CHALLENGE_MESSAGE {
	__u8 Signature[sizeof(NTLMSSP_SIGNATURE)];
	__le32 MessageType;   /* NtLmChallenge = 2 */
	SECURITY_BUFFER TargetName;
	__le32 NegotiateFlags;
	__u8 Challenge[CIFS_CRYPTO_KEY_SIZE];
	__u8 Reserved[8];
	SECURITY_BUFFER TargetInfoArray;
	/* SECURITY_BUFFER for version info not present since we
	   do not set the version is present flag */
} __attribute__((packed)) CHALLENGE_MESSAGE, *PCHALLENGE_MESSAGE;

typedef struct _AUTHENTICATE_MESSAGE {
	__u8 Signature[sizeof(NTLMSSP_SIGNATURE)];
	__le32 MessageType;  /* NtLmsAuthenticate = 3 */
	SECURITY_BUFFER LmChallengeResponse;
	SECURITY_BUFFER NtChallengeResponse;
	SECURITY_BUFFER DomainName;
	SECURITY_BUFFER UserName;
	SECURITY_BUFFER WorkstationName;
	SECURITY_BUFFER SessionKey;
	__le32 NegotiateFlags;
	/* SECURITY_BUFFER for version info not present since we
	   do not set the version is present flag */
	char UserString[0];
} __attribute__((packed)) AUTHENTICATE_MESSAGE, *PAUTHENTICATE_MESSAGE;

/*
 * Size of the session key (crypto key encrypted with the password
 */

int decode_ntlmssp_challenge(char *bcc_ptr, int blob_len, struct cifs_ses *ses);
int build_ntlmssp_negotiate_blob(unsigned char **pbuffer, u16 *buflen,
				 struct cifs_ses *ses,
<<<<<<< HEAD
=======
				 struct TCP_Server_Info *server,
				 const struct nls_table *nls_cp);
int build_ntlmssp_smb3_negotiate_blob(unsigned char **pbuffer, u16 *buflen,
				 struct cifs_ses *ses,
				 struct TCP_Server_Info *server,
>>>>>>> 754e0b0e
				 const struct nls_table *nls_cp);
int build_ntlmssp_auth_blob(unsigned char **pbuffer, u16 *buflen,
			struct cifs_ses *ses,
			struct TCP_Server_Info *server,
			const struct nls_table *nls_cp);<|MERGE_RESOLUTION|>--- conflicted
+++ resolved
@@ -145,14 +145,11 @@
 int decode_ntlmssp_challenge(char *bcc_ptr, int blob_len, struct cifs_ses *ses);
 int build_ntlmssp_negotiate_blob(unsigned char **pbuffer, u16 *buflen,
 				 struct cifs_ses *ses,
-<<<<<<< HEAD
-=======
 				 struct TCP_Server_Info *server,
 				 const struct nls_table *nls_cp);
 int build_ntlmssp_smb3_negotiate_blob(unsigned char **pbuffer, u16 *buflen,
 				 struct cifs_ses *ses,
 				 struct TCP_Server_Info *server,
->>>>>>> 754e0b0e
 				 const struct nls_table *nls_cp);
 int build_ntlmssp_auth_blob(unsigned char **pbuffer, u16 *buflen,
 			struct cifs_ses *ses,
