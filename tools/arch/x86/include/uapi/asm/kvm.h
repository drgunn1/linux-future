--- conflicted
+++ resolved
@@ -387,9 +387,6 @@
 #define KVM_STATE_NESTED_FORMAT_VMX	0
 #define KVM_STATE_NESTED_FORMAT_SVM	1	/* unused */
 
-#define KVM_STATE_NESTED_FORMAT_VMX	0
-#define KVM_STATE_NESTED_FORMAT_SVM	1	/* unused */
-
 #define KVM_STATE_NESTED_GUEST_MODE	0x00000001
 #define KVM_STATE_NESTED_RUN_PENDING	0x00000002
 #define KVM_STATE_NESTED_EVMCS		0x00000004
@@ -434,8 +431,6 @@
 	union {
 		struct kvm_vmx_nested_state_data vmx[0];
 	} data;
-<<<<<<< HEAD
-=======
 };
 
 /* for KVM_CAP_PMU_EVENT_FILTER */
@@ -446,7 +441,6 @@
 	__u32 flags;
 	__u32 pad[4];
 	__u64 events[0];
->>>>>>> bb831786
 };
 
 #define KVM_PMU_EVENT_ALLOW 0
