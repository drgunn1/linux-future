// SPDX-License-Identifier: GPL-2.0
/* Copyright (c) 2020 Facebook */
#include <test_progs.h>
#include <bpf/btf.h>
#include "btf_helpers.h"

<<<<<<< HEAD
void test_btf_write() {
=======
static void gen_btf(struct btf *btf)
{
>>>>>>> df0cc57e
	const struct btf_var_secinfo *vi;
	const struct btf_type *t;
	const struct btf_member *m;
	const struct btf_enum *v;
	const struct btf_param *p;
	int id, err, str_off;

<<<<<<< HEAD
	btf = btf__new_empty();
	if (!ASSERT_OK_PTR(btf, "new_empty"))
		return;

=======
>>>>>>> df0cc57e
	str_off = btf__find_str(btf, "int");
	ASSERT_EQ(str_off, -ENOENT, "int_str_missing_off");

	str_off = btf__add_str(btf, "int");
	ASSERT_EQ(str_off, 1, "int_str_off");

	str_off = btf__find_str(btf, "int");
	ASSERT_EQ(str_off, 1, "int_str_found_off");

	/* BTF_KIND_INT */
	id = btf__add_int(btf, "int", 4,  BTF_INT_SIGNED);
	ASSERT_EQ(id, 1, "int_id");

	t = btf__type_by_id(btf, 1);
	/* should re-use previously added "int" string */
	ASSERT_EQ(t->name_off, str_off, "int_name_off");
	ASSERT_STREQ(btf__str_by_offset(btf, t->name_off), "int", "int_name");
	ASSERT_EQ(btf_kind(t), BTF_KIND_INT, "int_kind");
	ASSERT_EQ(t->size, 4, "int_sz");
	ASSERT_EQ(btf_int_encoding(t), BTF_INT_SIGNED, "int_enc");
	ASSERT_EQ(btf_int_bits(t), 32, "int_bits");
	ASSERT_STREQ(btf_type_raw_dump(btf, 1),
		     "[1] INT 'int' size=4 bits_offset=0 nr_bits=32 encoding=SIGNED", "raw_dump");

	/* invalid int size */
	id = btf__add_int(btf, "bad sz int", 7, 0);
	ASSERT_ERR(id, "int_bad_sz");
	/* invalid encoding */
	id = btf__add_int(btf, "bad enc int", 4, 123);
	ASSERT_ERR(id, "int_bad_enc");
	/* NULL name */
	id = btf__add_int(btf, NULL, 4, 0);
	ASSERT_ERR(id, "int_bad_null_name");
	/* empty name */
	id = btf__add_int(btf, "", 4, 0);
	ASSERT_ERR(id, "int_bad_empty_name");

	/* PTR/CONST/VOLATILE/RESTRICT */
	id = btf__add_ptr(btf, 1);
	ASSERT_EQ(id, 2, "ptr_id");
	t = btf__type_by_id(btf, 2);
	ASSERT_EQ(btf_kind(t), BTF_KIND_PTR, "ptr_kind");
	ASSERT_EQ(t->type, 1, "ptr_type");
	ASSERT_STREQ(btf_type_raw_dump(btf, 2),
		     "[2] PTR '(anon)' type_id=1", "raw_dump");

	id = btf__add_const(btf, 5); /* points forward to restrict */
	ASSERT_EQ(id, 3, "const_id");
	t = btf__type_by_id(btf, 3);
	ASSERT_EQ(btf_kind(t), BTF_KIND_CONST, "const_kind");
	ASSERT_EQ(t->type, 5, "const_type");
	ASSERT_STREQ(btf_type_raw_dump(btf, 3),
		     "[3] CONST '(anon)' type_id=5", "raw_dump");

	id = btf__add_volatile(btf, 3);
	ASSERT_EQ(id, 4, "volatile_id");
	t = btf__type_by_id(btf, 4);
	ASSERT_EQ(btf_kind(t), BTF_KIND_VOLATILE, "volatile_kind");
	ASSERT_EQ(t->type, 3, "volatile_type");
	ASSERT_STREQ(btf_type_raw_dump(btf, 4),
		     "[4] VOLATILE '(anon)' type_id=3", "raw_dump");

	id = btf__add_restrict(btf, 4);
	ASSERT_EQ(id, 5, "restrict_id");
	t = btf__type_by_id(btf, 5);
	ASSERT_EQ(btf_kind(t), BTF_KIND_RESTRICT, "restrict_kind");
	ASSERT_EQ(t->type, 4, "restrict_type");
	ASSERT_STREQ(btf_type_raw_dump(btf, 5),
		     "[5] RESTRICT '(anon)' type_id=4", "raw_dump");

	/* ARRAY */
	id = btf__add_array(btf, 1, 2, 10); /* int *[10] */
	ASSERT_EQ(id, 6, "array_id");
	t = btf__type_by_id(btf, 6);
	ASSERT_EQ(btf_kind(t), BTF_KIND_ARRAY, "array_kind");
	ASSERT_EQ(btf_array(t)->index_type, 1, "array_index_type");
	ASSERT_EQ(btf_array(t)->type, 2, "array_elem_type");
	ASSERT_EQ(btf_array(t)->nelems, 10, "array_nelems");
	ASSERT_STREQ(btf_type_raw_dump(btf, 6),
		     "[6] ARRAY '(anon)' type_id=2 index_type_id=1 nr_elems=10", "raw_dump");

	/* STRUCT */
	err = btf__add_field(btf, "field", 1, 0, 0);
	ASSERT_ERR(err, "no_struct_field");
	id = btf__add_struct(btf, "s1", 8);
	ASSERT_EQ(id, 7, "struct_id");
	err = btf__add_field(btf, "f1", 1, 0, 0);
	ASSERT_OK(err, "f1_res");
	err = btf__add_field(btf, "f2", 1, 32, 16);
	ASSERT_OK(err, "f2_res");

	t = btf__type_by_id(btf, 7);
	ASSERT_STREQ(btf__str_by_offset(btf, t->name_off), "s1", "struct_name");
	ASSERT_EQ(btf_kind(t), BTF_KIND_STRUCT, "struct_kind");
	ASSERT_EQ(btf_vlen(t), 2, "struct_vlen");
	ASSERT_EQ(btf_kflag(t), true, "struct_kflag");
	ASSERT_EQ(t->size, 8, "struct_sz");
	m = btf_members(t) + 0;
	ASSERT_STREQ(btf__str_by_offset(btf, m->name_off), "f1", "f1_name");
	ASSERT_EQ(m->type, 1, "f1_type");
	ASSERT_EQ(btf_member_bit_offset(t, 0), 0, "f1_bit_off");
	ASSERT_EQ(btf_member_bitfield_size(t, 0), 0, "f1_bit_sz");
	m = btf_members(t) + 1;
	ASSERT_STREQ(btf__str_by_offset(btf, m->name_off), "f2", "f2_name");
	ASSERT_EQ(m->type, 1, "f2_type");
	ASSERT_EQ(btf_member_bit_offset(t, 1), 32, "f2_bit_off");
	ASSERT_EQ(btf_member_bitfield_size(t, 1), 16, "f2_bit_sz");
	ASSERT_STREQ(btf_type_raw_dump(btf, 7),
		     "[7] STRUCT 's1' size=8 vlen=2\n"
		     "\t'f1' type_id=1 bits_offset=0\n"
		     "\t'f2' type_id=1 bits_offset=32 bitfield_size=16", "raw_dump");

	/* UNION */
	id = btf__add_union(btf, "u1", 8);
	ASSERT_EQ(id, 8, "union_id");

	/* invalid, non-zero offset */
	err = btf__add_field(btf, "field", 1, 1, 0);
	ASSERT_ERR(err, "no_struct_field");

	err = btf__add_field(btf, "f1", 1, 0, 16);
	ASSERT_OK(err, "f1_res");

	t = btf__type_by_id(btf, 8);
	ASSERT_STREQ(btf__str_by_offset(btf, t->name_off), "u1", "union_name");
	ASSERT_EQ(btf_kind(t), BTF_KIND_UNION, "union_kind");
	ASSERT_EQ(btf_vlen(t), 1, "union_vlen");
	ASSERT_EQ(btf_kflag(t), true, "union_kflag");
	ASSERT_EQ(t->size, 8, "union_sz");
	m = btf_members(t) + 0;
	ASSERT_STREQ(btf__str_by_offset(btf, m->name_off), "f1", "f1_name");
	ASSERT_EQ(m->type, 1, "f1_type");
	ASSERT_EQ(btf_member_bit_offset(t, 0), 0, "f1_bit_off");
	ASSERT_EQ(btf_member_bitfield_size(t, 0), 16, "f1_bit_sz");
	ASSERT_STREQ(btf_type_raw_dump(btf, 8),
		     "[8] UNION 'u1' size=8 vlen=1\n"
		     "\t'f1' type_id=1 bits_offset=0 bitfield_size=16", "raw_dump");

	/* ENUM */
	id = btf__add_enum(btf, "e1", 4);
	ASSERT_EQ(id, 9, "enum_id");
	err = btf__add_enum_value(btf, "v1", 1);
	ASSERT_OK(err, "v1_res");
	err = btf__add_enum_value(btf, "v2", 2);
	ASSERT_OK(err, "v2_res");

	t = btf__type_by_id(btf, 9);
	ASSERT_STREQ(btf__str_by_offset(btf, t->name_off), "e1", "enum_name");
	ASSERT_EQ(btf_kind(t), BTF_KIND_ENUM, "enum_kind");
	ASSERT_EQ(btf_vlen(t), 2, "enum_vlen");
	ASSERT_EQ(t->size, 4, "enum_sz");
	v = btf_enum(t) + 0;
	ASSERT_STREQ(btf__str_by_offset(btf, v->name_off), "v1", "v1_name");
	ASSERT_EQ(v->val, 1, "v1_val");
	v = btf_enum(t) + 1;
	ASSERT_STREQ(btf__str_by_offset(btf, v->name_off), "v2", "v2_name");
	ASSERT_EQ(v->val, 2, "v2_val");
	ASSERT_STREQ(btf_type_raw_dump(btf, 9),
		     "[9] ENUM 'e1' size=4 vlen=2\n"
		     "\t'v1' val=1\n"
		     "\t'v2' val=2", "raw_dump");

	/* FWDs */
	id = btf__add_fwd(btf, "struct_fwd", BTF_FWD_STRUCT);
	ASSERT_EQ(id, 10, "struct_fwd_id");
	t = btf__type_by_id(btf, 10);
	ASSERT_STREQ(btf__str_by_offset(btf, t->name_off), "struct_fwd", "fwd_name");
	ASSERT_EQ(btf_kind(t), BTF_KIND_FWD, "fwd_kind");
	ASSERT_EQ(btf_kflag(t), 0, "fwd_kflag");
	ASSERT_STREQ(btf_type_raw_dump(btf, 10),
		     "[10] FWD 'struct_fwd' fwd_kind=struct", "raw_dump");

	id = btf__add_fwd(btf, "union_fwd", BTF_FWD_UNION);
	ASSERT_EQ(id, 11, "union_fwd_id");
	t = btf__type_by_id(btf, 11);
	ASSERT_STREQ(btf__str_by_offset(btf, t->name_off), "union_fwd", "fwd_name");
	ASSERT_EQ(btf_kind(t), BTF_KIND_FWD, "fwd_kind");
	ASSERT_EQ(btf_kflag(t), 1, "fwd_kflag");
	ASSERT_STREQ(btf_type_raw_dump(btf, 11),
		     "[11] FWD 'union_fwd' fwd_kind=union", "raw_dump");

	id = btf__add_fwd(btf, "enum_fwd", BTF_FWD_ENUM);
	ASSERT_EQ(id, 12, "enum_fwd_id");
	t = btf__type_by_id(btf, 12);
	ASSERT_STREQ(btf__str_by_offset(btf, t->name_off), "enum_fwd", "fwd_name");
	ASSERT_EQ(btf_kind(t), BTF_KIND_ENUM, "enum_fwd_kind");
	ASSERT_EQ(btf_vlen(t), 0, "enum_fwd_kind");
	ASSERT_EQ(t->size, 4, "enum_fwd_sz");
	ASSERT_STREQ(btf_type_raw_dump(btf, 12),
		     "[12] ENUM 'enum_fwd' size=4 vlen=0", "raw_dump");

	/* TYPEDEF */
	id = btf__add_typedef(btf, "typedef1", 1);
	ASSERT_EQ(id, 13, "typedef_fwd_id");
	t = btf__type_by_id(btf, 13);
	ASSERT_STREQ(btf__str_by_offset(btf, t->name_off), "typedef1", "typedef_name");
	ASSERT_EQ(btf_kind(t), BTF_KIND_TYPEDEF, "typedef_kind");
	ASSERT_EQ(t->type, 1, "typedef_type");
	ASSERT_STREQ(btf_type_raw_dump(btf, 13),
		     "[13] TYPEDEF 'typedef1' type_id=1", "raw_dump");

	/* FUNC & FUNC_PROTO */
	id = btf__add_func(btf, "func1", BTF_FUNC_GLOBAL, 15);
	ASSERT_EQ(id, 14, "func_id");
	t = btf__type_by_id(btf, 14);
	ASSERT_STREQ(btf__str_by_offset(btf, t->name_off), "func1", "func_name");
	ASSERT_EQ(t->type, 15, "func_type");
	ASSERT_EQ(btf_kind(t), BTF_KIND_FUNC, "func_kind");
	ASSERT_EQ(btf_vlen(t), BTF_FUNC_GLOBAL, "func_vlen");
	ASSERT_STREQ(btf_type_raw_dump(btf, 14),
		     "[14] FUNC 'func1' type_id=15 linkage=global", "raw_dump");

	id = btf__add_func_proto(btf, 1);
	ASSERT_EQ(id, 15, "func_proto_id");
	err = btf__add_func_param(btf, "p1", 1);
	ASSERT_OK(err, "p1_res");
	err = btf__add_func_param(btf, "p2", 2);
	ASSERT_OK(err, "p2_res");

	t = btf__type_by_id(btf, 15);
	ASSERT_EQ(btf_kind(t), BTF_KIND_FUNC_PROTO, "func_proto_kind");
	ASSERT_EQ(btf_vlen(t), 2, "func_proto_vlen");
	ASSERT_EQ(t->type, 1, "func_proto_ret_type");
	p = btf_params(t) + 0;
	ASSERT_STREQ(btf__str_by_offset(btf, p->name_off), "p1", "p1_name");
	ASSERT_EQ(p->type, 1, "p1_type");
	p = btf_params(t) + 1;
	ASSERT_STREQ(btf__str_by_offset(btf, p->name_off), "p2", "p2_name");
	ASSERT_EQ(p->type, 2, "p2_type");
	ASSERT_STREQ(btf_type_raw_dump(btf, 15),
		     "[15] FUNC_PROTO '(anon)' ret_type_id=1 vlen=2\n"
		     "\t'p1' type_id=1\n"
		     "\t'p2' type_id=2", "raw_dump");

	/* VAR */
	id = btf__add_var(btf, "var1", BTF_VAR_GLOBAL_ALLOCATED, 1);
	ASSERT_EQ(id, 16, "var_id");
	t = btf__type_by_id(btf, 16);
	ASSERT_STREQ(btf__str_by_offset(btf, t->name_off), "var1", "var_name");
	ASSERT_EQ(btf_kind(t), BTF_KIND_VAR, "var_kind");
	ASSERT_EQ(t->type, 1, "var_type");
	ASSERT_EQ(btf_var(t)->linkage, BTF_VAR_GLOBAL_ALLOCATED, "var_type");
	ASSERT_STREQ(btf_type_raw_dump(btf, 16),
		     "[16] VAR 'var1' type_id=1, linkage=global-alloc", "raw_dump");

	/* DATASECT */
	id = btf__add_datasec(btf, "datasec1", 12);
	ASSERT_EQ(id, 17, "datasec_id");
	err = btf__add_datasec_var_info(btf, 1, 4, 8);
	ASSERT_OK(err, "v1_res");

	t = btf__type_by_id(btf, 17);
	ASSERT_STREQ(btf__str_by_offset(btf, t->name_off), "datasec1", "datasec_name");
	ASSERT_EQ(t->size, 12, "datasec_sz");
	ASSERT_EQ(btf_kind(t), BTF_KIND_DATASEC, "datasec_kind");
	ASSERT_EQ(btf_vlen(t), 1, "datasec_vlen");
	vi = btf_var_secinfos(t) + 0;
	ASSERT_EQ(vi->type, 1, "v1_type");
	ASSERT_EQ(vi->offset, 4, "v1_off");
	ASSERT_EQ(vi->size, 8, "v1_sz");
	ASSERT_STREQ(btf_type_raw_dump(btf, 17),
		     "[17] DATASEC 'datasec1' size=12 vlen=1\n"
		     "\ttype_id=1 offset=4 size=8", "raw_dump");

	/* DECL_TAG */
	id = btf__add_decl_tag(btf, "tag1", 16, -1);
	ASSERT_EQ(id, 18, "tag_id");
	t = btf__type_by_id(btf, 18);
	ASSERT_STREQ(btf__str_by_offset(btf, t->name_off), "tag1", "tag_value");
	ASSERT_EQ(btf_kind(t), BTF_KIND_DECL_TAG, "tag_kind");
	ASSERT_EQ(t->type, 16, "tag_type");
	ASSERT_EQ(btf_decl_tag(t)->component_idx, -1, "tag_component_idx");
	ASSERT_STREQ(btf_type_raw_dump(btf, 18),
		     "[18] DECL_TAG 'tag1' type_id=16 component_idx=-1", "raw_dump");

	id = btf__add_decl_tag(btf, "tag2", 14, 1);
	ASSERT_EQ(id, 19, "tag_id");
	t = btf__type_by_id(btf, 19);
	ASSERT_STREQ(btf__str_by_offset(btf, t->name_off), "tag2", "tag_value");
	ASSERT_EQ(btf_kind(t), BTF_KIND_DECL_TAG, "tag_kind");
	ASSERT_EQ(t->type, 14, "tag_type");
	ASSERT_EQ(btf_decl_tag(t)->component_idx, 1, "tag_component_idx");
	ASSERT_STREQ(btf_type_raw_dump(btf, 19),
		     "[19] DECL_TAG 'tag2' type_id=14 component_idx=1", "raw_dump");
}

static void test_btf_add()
{
	struct btf *btf;

	btf = btf__new_empty();
	if (!ASSERT_OK_PTR(btf, "new_empty"))
		return;

	gen_btf(btf);

	VALIDATE_RAW_BTF(
		btf,
		"[1] INT 'int' size=4 bits_offset=0 nr_bits=32 encoding=SIGNED",
		"[2] PTR '(anon)' type_id=1",
		"[3] CONST '(anon)' type_id=5",
		"[4] VOLATILE '(anon)' type_id=3",
		"[5] RESTRICT '(anon)' type_id=4",
		"[6] ARRAY '(anon)' type_id=2 index_type_id=1 nr_elems=10",
		"[7] STRUCT 's1' size=8 vlen=2\n"
		"\t'f1' type_id=1 bits_offset=0\n"
		"\t'f2' type_id=1 bits_offset=32 bitfield_size=16",
		"[8] UNION 'u1' size=8 vlen=1\n"
		"\t'f1' type_id=1 bits_offset=0 bitfield_size=16",
		"[9] ENUM 'e1' size=4 vlen=2\n"
		"\t'v1' val=1\n"
		"\t'v2' val=2",
		"[10] FWD 'struct_fwd' fwd_kind=struct",
		"[11] FWD 'union_fwd' fwd_kind=union",
		"[12] ENUM 'enum_fwd' size=4 vlen=0",
		"[13] TYPEDEF 'typedef1' type_id=1",
		"[14] FUNC 'func1' type_id=15 linkage=global",
		"[15] FUNC_PROTO '(anon)' ret_type_id=1 vlen=2\n"
		"\t'p1' type_id=1\n"
		"\t'p2' type_id=2",
		"[16] VAR 'var1' type_id=1, linkage=global-alloc",
		"[17] DATASEC 'datasec1' size=12 vlen=1\n"
		"\ttype_id=1 offset=4 size=8",
		"[18] DECL_TAG 'tag1' type_id=16 component_idx=-1",
		"[19] DECL_TAG 'tag2' type_id=14 component_idx=1");

	btf__free(btf);
}

static void test_btf_add_btf()
{
	struct btf *btf1 = NULL, *btf2 = NULL;
	int id;

	btf1 = btf__new_empty();
	if (!ASSERT_OK_PTR(btf1, "btf1"))
		return;

	btf2 = btf__new_empty();
	if (!ASSERT_OK_PTR(btf2, "btf2"))
		goto cleanup;

	gen_btf(btf1);
	gen_btf(btf2);

	id = btf__add_btf(btf1, btf2);
	if (!ASSERT_EQ(id, 20, "id"))
		goto cleanup;

	VALIDATE_RAW_BTF(
		btf1,
		"[1] INT 'int' size=4 bits_offset=0 nr_bits=32 encoding=SIGNED",
		"[2] PTR '(anon)' type_id=1",
		"[3] CONST '(anon)' type_id=5",
		"[4] VOLATILE '(anon)' type_id=3",
		"[5] RESTRICT '(anon)' type_id=4",
		"[6] ARRAY '(anon)' type_id=2 index_type_id=1 nr_elems=10",
		"[7] STRUCT 's1' size=8 vlen=2\n"
		"\t'f1' type_id=1 bits_offset=0\n"
		"\t'f2' type_id=1 bits_offset=32 bitfield_size=16",
		"[8] UNION 'u1' size=8 vlen=1\n"
		"\t'f1' type_id=1 bits_offset=0 bitfield_size=16",
		"[9] ENUM 'e1' size=4 vlen=2\n"
		"\t'v1' val=1\n"
		"\t'v2' val=2",
		"[10] FWD 'struct_fwd' fwd_kind=struct",
		"[11] FWD 'union_fwd' fwd_kind=union",
		"[12] ENUM 'enum_fwd' size=4 vlen=0",
		"[13] TYPEDEF 'typedef1' type_id=1",
		"[14] FUNC 'func1' type_id=15 linkage=global",
		"[15] FUNC_PROTO '(anon)' ret_type_id=1 vlen=2\n"
		"\t'p1' type_id=1\n"
		"\t'p2' type_id=2",
		"[16] VAR 'var1' type_id=1, linkage=global-alloc",
		"[17] DATASEC 'datasec1' size=12 vlen=1\n"
		"\ttype_id=1 offset=4 size=8",
		"[18] DECL_TAG 'tag1' type_id=16 component_idx=-1",
		"[19] DECL_TAG 'tag2' type_id=14 component_idx=1",

		/* types appended from the second BTF */
		"[20] INT 'int' size=4 bits_offset=0 nr_bits=32 encoding=SIGNED",
		"[21] PTR '(anon)' type_id=20",
		"[22] CONST '(anon)' type_id=24",
		"[23] VOLATILE '(anon)' type_id=22",
		"[24] RESTRICT '(anon)' type_id=23",
		"[25] ARRAY '(anon)' type_id=21 index_type_id=20 nr_elems=10",
		"[26] STRUCT 's1' size=8 vlen=2\n"
		"\t'f1' type_id=20 bits_offset=0\n"
		"\t'f2' type_id=20 bits_offset=32 bitfield_size=16",
		"[27] UNION 'u1' size=8 vlen=1\n"
		"\t'f1' type_id=20 bits_offset=0 bitfield_size=16",
		"[28] ENUM 'e1' size=4 vlen=2\n"
		"\t'v1' val=1\n"
		"\t'v2' val=2",
		"[29] FWD 'struct_fwd' fwd_kind=struct",
		"[30] FWD 'union_fwd' fwd_kind=union",
		"[31] ENUM 'enum_fwd' size=4 vlen=0",
		"[32] TYPEDEF 'typedef1' type_id=20",
		"[33] FUNC 'func1' type_id=34 linkage=global",
		"[34] FUNC_PROTO '(anon)' ret_type_id=20 vlen=2\n"
		"\t'p1' type_id=20\n"
		"\t'p2' type_id=21",
		"[35] VAR 'var1' type_id=20, linkage=global-alloc",
		"[36] DATASEC 'datasec1' size=12 vlen=1\n"
		"\ttype_id=20 offset=4 size=8",
		"[37] DECL_TAG 'tag1' type_id=35 component_idx=-1",
		"[38] DECL_TAG 'tag2' type_id=33 component_idx=1");

cleanup:
	btf__free(btf1);
	btf__free(btf2);
}

void test_btf_write()
{
	if (test__start_subtest("btf_add"))
		test_btf_add();
	if (test__start_subtest("btf_add_btf"))
		test_btf_add_btf();
}<|MERGE_RESOLUTION|>--- conflicted
+++ resolved
@@ -4,12 +4,8 @@
 #include <bpf/btf.h>
 #include "btf_helpers.h"
 
-<<<<<<< HEAD
-void test_btf_write() {
-=======
 static void gen_btf(struct btf *btf)
 {
->>>>>>> df0cc57e
 	const struct btf_var_secinfo *vi;
 	const struct btf_type *t;
 	const struct btf_member *m;
@@ -17,13 +13,6 @@
 	const struct btf_param *p;
 	int id, err, str_off;
 
-<<<<<<< HEAD
-	btf = btf__new_empty();
-	if (!ASSERT_OK_PTR(btf, "new_empty"))
-		return;
-
-=======
->>>>>>> df0cc57e
 	str_off = btf__find_str(btf, "int");
 	ASSERT_EQ(str_off, -ENOENT, "int_str_missing_off");
 
